#!/usr/bin/env bash

# Copyright 2019 Tomoki Hayashi
#  Apache 2.0  (http://www.apache.org/licenses/LICENSE-2.0)

# Set bash to 'debug' mode, it will exit on :
# -e 'error', -u 'undefined variable', -o ... 'error in pipeline', -x 'print commands',
set -e
set -u
set -o pipefail

log() {
    local fname=${BASH_SOURCE[1]##*/}
    echo -e "$(date '+%Y-%m-%dT%H:%M:%S') (${fname}:${BASH_LINENO[0]}:${FUNCNAME[1]}) $*"
}
min() {
  local a b
  a=$1
  for b in "$@"; do
      if [ "${b}" -le "${a}" ]; then
          a="${b}"
      fi
  done
  echo "${a}"
}
SECONDS=0

# General configuration
stage=1              # Processes starts from the specified stage.
stop_stage=10000     # Processes is stopped at the specified stage.
skip_data_prep=false # Skip data preparation stages.
skip_train=false     # Skip training stages.
skip_eval=false      # Skip decoding and evaluation stages.
skip_upload=true     # Skip packing and uploading stages.
ngpu=1               # The number of gpus ("0" uses cpu, otherwise use gpu).
num_nodes=1          # The number of nodes.
nj=32                # The number of parallel jobs.
inference_nj=32      # The number of parallel jobs in decoding.
gpu_inference=false  # Whether to perform gpu decoding.
dumpdir=dump         # Directory to dump features.
expdir=exp           # Directory to save experiments.
python=python3       # Specify python to execute espnet commands.

# Data preparation related
local_data_opts="" # Options to be passed to local/data.sh.

# Feature extraction related
feats_type=raw             # Input feature type (fbank or stft or raw).
audio_format=flac          # Audio format: wav, flac, wav.ark, flac.ark  (only in feats_type=raw).
min_wav_duration=0.1       # Minimum duration in second.
max_wav_duration=20        # Maximum duration in second.
use_xvector=false          # Whether to use x-vector (Require Kaldi).
<<<<<<< HEAD
=======
use_sid=false              # Whether to use speaker id as the inputs (Need utt2spk in data directory).
>>>>>>> bb4e70a2
# Only used for feats_type != raw
feats_extract=fbank        # Feature extractor.
feats_normalize=global_mvn # Feature normalizer.
fs=16000                   # Sampling rate.
n_fft=1024                 # The number of fft points.
n_shift=256                # The number of shift points.
win_length=null            # Window length.
fmin=80                    # Minimum frequency of Mel basis.
fmax=7600                  # Maximum frequency of Mel basis.
n_mels=80                  # The number of mel basis.
# Only used for the model using pitch & energy features (e.g. FastSpeech2)
f0min=80  # Maximum f0 for pitch extraction.
f0max=400 # Minimum f0 for pitch extraction.

oov="<unk>"         # Out of vocabrary symbol.
blank="<blank>"     # CTC blank symbol.
sos_eos="<sos/eos>" # sos and eos symbols.

# Training related
train_config=""    # Config for training.
train_args=""      # Arguments for training, e.g., "--max_epoch 1".
                   # Note that it will overwrite args in train config.
tag=""             # Suffix for training directory.
tts_exp=""         # Specify the directory path for experiment. If this option is specified, tag is ignored.
tts_stats_dir=""   # Specify the directory path for statistics. If empty, automatically decided.
num_splits=1       # Number of splitting for tts corpus.
teacher_dumpdir="" # Directory of teacher outputs (needed if tts=fastspeech).
write_collected_feats=false # Whether to dump features in stats collection.
tts_task=tts                # TTS task (tts or gan_tts).

# Decoding related
inference_config="" # Config for decoding.
inference_args=""   # Arguments for decoding, e.g., "--threshold 0.75".
                    # Note that it will overwrite args in inference config.
inference_tag=""    # Suffix for decoding directory.
inference_model=train.loss.ave.pth # Model path for decoding.
                                   # e.g.
                                   # inference_model=train.loss.best.pth
                                   # inference_model=3epoch.pth
                                   # inference_model=valid.acc.best.pth
                                   # inference_model=valid.loss.ave.pth
griffin_lim_iters=4 # the number of iterations of Griffin-Lim.
download_model=""   # Download a model from Model Zoo and use it for decoding.

# [Task dependent] Set the datadir name created by local/data.sh
train_set=""     # Name of training set.
valid_set=""     # Name of validation set used for monitoring/tuning network training.
test_sets=""     # Names of test sets. Multiple items (e.g., both dev and eval sets) can be specified.
srctexts=""      # Texts to create token list. Multiple items can be specified.
nlsyms_txt=none  # Non-linguistic symbol list (needed if existing).
token_type=phn   # Transcription type.
cleaner=tacotron # Text cleaner.
g2p=g2p_en       # g2p method (needed if token_type=phn).
lang=noinfo      # The language type of corpus.
text_fold_length=150   # fold_length for text data.
speech_fold_length=800 # fold_length for speech data.

help_message=$(cat << EOF
Usage: $0 --train-set "<train_set_name>" --valid-set "<valid_set_name>" --test_sets "<test_set_names>" --srctexts "<srctexts>"

Options:
    # General configuration
    --stage          # Processes starts from the specified stage (default="${stage}").
    --stop_stage     # Processes is stopped at the specified stage (default="${stop_stage}").
    --skip_data_prep # Skip data preparation stages (default="${skip_data_prep}").
    --skip_train     # Skip training stages (default="${skip_train}").
    --skip_eval      # Skip decoding and evaluation stages (default="${skip_eval}").
    --skip_upload    # Skip packing and uploading stages (default="${skip_upload}").
    --ngpu           # The number of gpus ("0" uses cpu, otherwise use gpu, default="${ngpu}").
    --num_nodes      # The number of nodes (default="${num_nodes}").
    --nj             # The number of parallel jobs (default="${nj}").
    --inference_nj   # The number of parallel jobs in decoding (default="${inference_nj}").
    --gpu_inference  # Whether to perform gpu decoding (default="${gpu_inference}").
    --dumpdir        # Directory to dump features (default="${dumpdir}").
    --expdir         # Directory to save experiments (default="${expdir}").
    --python         # Specify python to execute espnet commands (default="${python}").

    # Data prep related
    --local_data_opts # Options to be passed to local/data.sh (default="${local_data_opts}").

    # Feature extraction related
    --feats_type       # Input type, if set to raw, features extraction will be performed on the fly (default="${feats_type}").
    --audio_format     # Audio format, wav, flac, wav.ark, or flac.ark (only in feats_type=raw, default="${audio_format}").
    --min_wav_duration # Minimum duration in second (default="${min_wav_duration}").
    --max_wav_duration # Maximum duration in second (default="${max_wav_duration}").
    --use_xvector      # Whether to use X-vector (Require Kaldi, default="${use_xvector}").
<<<<<<< HEAD
=======
    --use_sid          # Whether to use speaker id as the inputs (default="${use_sid}").
>>>>>>> bb4e70a2
    --feats_extract    # On the fly feature extractor (default="${feats_extract}").
    --feats_normalize  # Feature normalizer for on the fly feature extractor (default="${feats_normalize}")
    --fs               # Sampling rate (default="${fs}").
    --fmax             # Maximum frequency of Mel basis (default="${fmax}").
    --fmin             # Minimum frequency of Mel basis (default="${fmin}").
    --n_mels           # The number of mel basis (default="${n_mels}").
    --n_fft            # The number of fft points (default="${n_fft}").
    --n_shift          # The number of shift points (default="${n_shift}").
    --win_length       # Window length (default="${win_length}").
    --f0min            # Maximum f0 for pitch extraction (default="${f0min}").
    --f0max            # Minimum f0 for pitch extraction (default="${f0max}").
    --oov              # Out of vocabrary symbol (default="${oov}").
    --blank            # CTC blank symbol (default="${blank}").
    --sos_eos          # sos and eos symbole (default="${sos_eos}").

    # Training related
    --train_config  # Config for training (default="${train_config}").
    --train_args    # Arguments for training (default="${train_args}").
                    # e.g., --train_args "--max_epoch 1"
                    # Note that it will overwrite args in train config.
    --tag           # Suffix for training directory (default="${tag}").
    --tts_exp       # Specify the directory path for experiment.
                    # If this option is specified, tag is ignored (default="${tts_exp}").
    --tts_stats_dir # Specify the directory path for statistics.
                    # If empty, automatically decided (default="${tts_stats_dir}").
    --num_splits    # Number of splitting for tts corpus (default="${num_splits}").
    --write_collected_feats # Whether to dump features in statistics collection (default="${write_collected_feats}").

    # Decoding related
    --inference_config  # Config for decoding (default="${inference_config}").
    --inference_args    # Arguments for decoding, (default="${inference_args}").
                        # e.g., --inference_args "--threshold 0.75"
                        # Note that it will overwrite args in inference config.
    --inference_tag     # Suffix for decoding directory (default="${inference_tag}").
    --inference_model   # Model path for decoding (default=${inference_model}).
    --griffin_lim_iters # The number of iterations of Griffin-Lim (default=${griffin_lim_iters}).
    --download_model    # Download a model from Model Zoo and use it for decoding (default="${download_model}").

    # [Task dependent] Set the datadir name created by local/data.sh.
    --train_set          # Name of training set (required).
    --valid_set          # Name of validation set used for monitoring/tuning network training (required).
    --test_sets          # Names of test sets (required).
                         # Note that multiple items (e.g., both dev and eval sets) can be specified.
    --srctexts           # Texts to create token list (required).
                         # Note that multiple items can be specified.
    --nlsyms_txt         # Non-linguistic symbol list (default="${nlsyms_txt}").
    --token_type         # Transcription type (default="${token_type}").
    --cleaner            # Text cleaner (default="${cleaner}").
    --g2p                # g2p method (default="${g2p}").
    --lang               # The language type of corpus (default="${lang}").
    --text_fold_length   # Fold length for text data (default="${text_fold_length}").
    --speech_fold_length # Fold length for speech data (default="${speech_fold_length}").
EOF
)

log "$0 $*"
# Save command line args for logging (they will be lost after utils/parse_options.sh)
run_args=$(pyscripts/utils/print_args.py $0 "$@")
. utils/parse_options.sh

if [ $# -ne 0 ]; then
    log "${help_message}"
    log "Error: No positional arguments are required."
    exit 2
fi

. ./path.sh
. ./cmd.sh

# Check feature type
if [ "${feats_type}" = fbank ]; then
    data_feats="${dumpdir}/fbank"
elif [ "${feats_type}" = stft ]; then
    data_feats="${dumpdir}/stft"
elif [ "${feats_type}" = raw ]; then
    data_feats="${dumpdir}/raw"
else
    log "${help_message}"
    log "Error: not supported: --feats_type ${feats_type}"
    exit 2
fi

# Check token list type
token_listdir="data/token_list/${token_type}"
if [ "${cleaner}" != none ]; then
    token_listdir+="_${cleaner}"
fi
if [ "${token_type}" = phn ]; then
    token_listdir+="_${g2p}"
fi
token_list="${token_listdir}/tokens.txt"

# Set tag for naming of model directory
if [ -z "${tag}" ]; then
    if [ -n "${train_config}" ]; then
        tag="$(basename "${train_config}" .yaml)_${feats_type}_${token_type}"
    else
        tag="train_${feats_type}_${token_type}"
    fi
    if [ "${cleaner}" != none ]; then
        tag+="_${cleaner}"
    fi
    if [ "${token_type}" = phn ]; then
        tag+="_${g2p}"
    fi
    # Add overwritten arg's info
    if [ -n "${train_args}" ]; then
        tag+="$(echo "${train_args}" | sed -e "s/--/\_/g" -e "s/[ |=]//g")"
    fi
fi
if [ -z "${inference_tag}" ]; then
    if [ -n "${inference_config}" ]; then
        inference_tag="$(basename "${inference_config}" .yaml)"
    else
        inference_tag=inference
    fi
    # Add overwritten arg's info
    if [ -n "${inference_args}" ]; then
        inference_tag+="$(echo "${inference_args}" | sed -e "s/--/\_/g" -e "s/[ |=]//g")"
    fi
    inference_tag+="_$(echo "${inference_model}" | sed -e "s/\//_/g" -e "s/\.[^.]*$//g")"
fi

# The directory used for collect-stats mode
if [ -z "${tts_stats_dir}" ]; then
    tts_stats_dir="${expdir}/tts_stats_${feats_type}_${token_type}"
    if [ "${cleaner}" != none ]; then
        tts_stats_dir+="_${cleaner}"
    fi
    if [ "${token_type}" = phn ]; then
        tts_stats_dir+="_${g2p}"
    fi
fi
# The directory used for training commands
if [ -z "${tts_exp}" ]; then
    tts_exp="${expdir}/tts_${tag}"
fi


# ========================== Main stages start from here. ==========================

if ! "${skip_data_prep}"; then
    if [ ${stage} -le 1 ] && [ ${stop_stage} -ge 1 ]; then
        log "Stage 1: Data preparation for data/${train_set}, data/${valid_set}, etc."
        # [Task dependent] Need to create data.sh for new corpus
        local/data.sh ${local_data_opts}
    fi


    if [ ${stage} -le 2 ] && [ ${stop_stage} -ge 2 ]; then
        # TODO(kamo): Change kaldi-ark to npy or HDF5?
        # ====== Recreating "wav.scp" ======
        # Kaldi-wav.scp, which can describe the file path with unix-pipe, like "cat /some/path |",
        # shouldn't be used in training process.
        # "format_wav_scp.sh" dumps such pipe-style-wav to real audio file
        # and also it can also change the audio-format and sampling rate.
        # If nothing is need, then format_wav_scp.sh does nothing:
        # i.e. the input file format and rate is same as the output.

        if [ "${feats_type}" = raw ]; then
            log "Stage 2: Format wav.scp: data/ -> ${data_feats}/"
            for dset in "${train_set}" "${valid_set}" ${test_sets}; do
                if [ "${dset}" = "${train_set}" ] || [ "${dset}" = "${valid_set}" ]; then
                    _suf="/org"
                else
                    _suf=""
                fi
                utils/copy_data_dir.sh data/"${dset}" "${data_feats}${_suf}/${dset}"
                rm -f ${data_feats}${_suf}/${dset}/{segments,wav.scp,reco2file_and_channel}
                _opts=
                if [ -e data/"${dset}"/segments ]; then
                    _opts+="--segments data/${dset}/segments "
                fi
                # shellcheck disable=SC2086
                scripts/audio/format_wav_scp.sh --nj "${nj}" --cmd "${train_cmd}" \
                    --audio-format "${audio_format}" --fs "${fs}" ${_opts} \
                    "data/${dset}/wav.scp" "${data_feats}${_suf}/${dset}"
                echo "${feats_type}" > "${data_feats}${_suf}/${dset}/feats_type"
            done

        elif [ "${feats_type}" = fbank ] || [ "${feats_type}" = stft ] ; then
            log "Stage 2: ${feats_type} extract: data/ -> ${data_feats}/"

            # Generate the fbank features; by default 80-dimensional fbanks on each frame
            for dset in "${train_set}" "${valid_set}" ${test_sets}; do
                if [ "${dset}" = "${train_set}" ] || [ "${dset}" = "${valid_set}" ]; then
                    _suf="/org"
                else
                    _suf=""
                fi
                # 1. Copy datadir
                utils/copy_data_dir.sh data/"${dset}" "${data_feats}${_suf}/${dset}"

                # 2. Feature extract
                # TODO(kamo): Wrap (nj->_nj) in make_fbank.sh
                _nj=$(min "${nj}" "$(<${data_feats}${_suf}/${dset}/utt2spk wc -l)")
                _opts=
                if [ "${feats_type}" = fbank ] ; then
                    _opts+="--fmax ${fmax} "
                    _opts+="--fmin ${fmin} "
                    _opts+="--n_mels ${n_mels} "
                fi

                # shellcheck disable=SC2086
                scripts/feats/make_"${feats_type}".sh --cmd "${train_cmd}" --nj "${_nj}" \
                    --fs "${fs}" \
                    --n_fft "${n_fft}" \
                    --n_shift "${n_shift}" \
                    --win_length "${win_length}" \
                    ${_opts} \
                    "${data_feats}${_suf}/${dset}"
                utils/fix_data_dir.sh "${data_feats}${_suf}/${dset}"

                # 3. Derive the the frame length and feature dimension
                scripts/feats/feat_to_shape.sh --nj "${_nj}" --cmd "${train_cmd}" \
                    "${data_feats}${_suf}/${dset}/feats.scp" "${data_feats}${_suf}/${dset}/feats_shape"

                # 4. Write feats_dim
                head -n 1 "${data_feats}${_suf}/${dset}/feats_shape" | awk '{ print $2 }' \
                    | cut -d, -f2 > ${data_feats}${_suf}/${dset}/feats_dim

                # 5. Write feats_type
                echo "${feats_type}" > "${data_feats}${_suf}/${dset}/feats_type"
            done
        fi

        # Extract X-vector
        if "${use_xvector}"; then
            log "Stage 2+: Extract X-vector: data/ -> ${dumpdir}/xvector (Require Kaldi)"
            # Download X-vector pretrained model
            xvector_exp=${expdir}/xvector_nnet_1a
            if [ ! -e "${xvector_exp}" ]; then
                log "X-vector model does not exist. Download pre-trained model."
                wget http://kaldi-asr.org/models/8/0008_sitw_v2_1a.tar.gz
                tar xvf 0008_sitw_v2_1a.tar.gz
                [ ! -e "${expdir}" ] && mkdir -p "${expdir}"
                mv 0008_sitw_v2_1a/exp/xvector_nnet_1a "${xvector_exp}"
                rm -rf 0008_sitw_v2_1a.tar.gz 0008_sitw_v2_1a
            fi

            # Generate the MFCC features, VAD decision, and X-vector
            for dset in "${train_set}" "${valid_set}" ${test_sets}; do
                # 1. Copy datadir and resample to 16k
                utils/copy_data_dir.sh "data/${dset}" "${dumpdir}/mfcc/${dset}"
                utils/data/resample_data_dir.sh 16000 "${dumpdir}/mfcc/${dset}"

                # 2. Extract mfcc features
                _nj=$(min "${nj}" "$(<${dumpdir}/mfcc/${dset}/utt2spk wc -l)")
                steps/make_mfcc.sh --nj "${_nj}" --cmd "${train_cmd}" \
                    --write-utt2num-frames true \
                    --mfcc-config conf/mfcc.conf \
                    "${dumpdir}/mfcc/${dset}"
                utils/fix_data_dir.sh "${dumpdir}/mfcc/${dset}"

                # 3. Compute VAD decision
                sid/compute_vad_decision.sh --nj ${_nj} --cmd "${train_cmd}" \
                    --vad-config conf/vad.conf \
                    "${dumpdir}/mfcc/${dset}"
                utils/fix_data_dir.sh "${dumpdir}/mfcc/${dset}"

                # 4. Extract X-vector
                sid/nnet3/xvector/extract_xvectors.sh --nj "${_nj}" --cmd "${train_cmd}" \
                    "${xvector_exp}" \
                    "${dumpdir}/mfcc/${dset}" \
                    "${dumpdir}/xvector/${dset}"

                # 5. Filter scp
                # NOTE(kan-bayashi): Since sometimes mfcc or x-vector extraction is failed,
                #   the number of utts will be different from the original features (raw or fbank).
                #   To avoid this mismatch, perform filtering of the original feature scp here.
                if [ "${dset}" = "${train_set}" ] || [ "${dset}" = "${valid_set}" ]; then
                    _suf="/org"
                else
                    _suf=""
                fi
                cp "${data_feats}${_suf}/${dset}"/wav.{scp,scp.bak}
                <"${data_feats}${_suf}/${dset}/wav.scp.bak" \
                    utils/filter_scp.pl "${dumpdir}/xvector/${dset}/xvector.scp" \
                    >"${data_feats}${_suf}/${dset}/wav.scp"
                utils/fix_data_dir.sh "${data_feats}${_suf}/${dset}"
            done
        fi

        # Prepare spk id input
        if "${use_sid}"; then
            log "Stage 2+: Prepare speaker id: data/ -> ${data_feats}/"
            for dset in "${train_set}" "${valid_set}" ${test_sets}; do
                if [ "${dset}" = "${train_set}" ] || [ "${dset}" = "${valid_set}" ]; then
                    _suf="/org"
                else
                    _suf=""
                fi
                if [ "${dset}" = "${train_set}" ]; then
                    # Make spk2sid
                    # NOTE(kan-bayashi): 0 is reserved for unknown speakers
                    echo "<unk> 0" > "${data_feats}${_suf}/${dset}/spk2sid"
                    cut -f 2 -d " " "${data_feats}${_suf}/${dset}/utt2spk" | sort | uniq | \
                        awk '{print $1 " " NR}' >> "${data_feats}${_suf}/${dset}/spk2sid"
                fi
                pyscripts/utils/utt2spk_to_utt2sid.py \
                    "${data_feats}/org/${train_set}/spk2sid" \
                    "${data_feats}${_suf}/${dset}/utt2spk" \
                    > "${data_feats}${_suf}/${dset}/utt2sid"
            done
        fi

    fi


    if [ ${stage} -le 3 ] && [ ${stop_stage} -ge 3 ]; then
        log "Stage 3: Remove long/short data: ${data_feats}/org -> ${data_feats}"

        # NOTE(kamo): Not applying to test_sets to keep original data
        for dset in "${train_set}" "${valid_set}"; do
            # Copy data dir
            utils/copy_data_dir.sh "${data_feats}/org/${dset}" "${data_feats}/${dset}"
            cp "${data_feats}/org/${dset}/feats_type" "${data_feats}/${dset}/feats_type"
            if [ -e "${data_feats}/org/${dset}/utt2sid" ]; then
                cp "${data_feats}/org/${dset}/utt2sid" "${data_feats}/${dset}/utt2sid"
            fi

            # Remove short utterances
            _feats_type="$(<${data_feats}/${dset}/feats_type)"
            if [ "${_feats_type}" = raw ]; then
                _fs=$(python3 -c "import humanfriendly as h;print(h.parse_size('${fs}'))")
                _min_length=$(python3 -c "print(int(${min_wav_duration} * ${_fs}))")
                _max_length=$(python3 -c "print(int(${max_wav_duration} * ${_fs}))")

                # utt2num_samples is created by format_wav_scp.sh
                <"${data_feats}/org/${dset}/utt2num_samples" \
                    awk -v min_length="${_min_length}" -v max_length="${_max_length}" \
                        '{ if ($2 > min_length && $2 < max_length ) print $0; }' \
                        >"${data_feats}/${dset}/utt2num_samples"
                <"${data_feats}/org/${dset}/wav.scp" \
                    utils/filter_scp.pl "${data_feats}/${dset}/utt2num_samples"  \
                    >"${data_feats}/${dset}/wav.scp"
            else
                # Get frame shift in ms from conf/fbank.conf
                _frame_shift=
                if [ -f conf/fbank.conf ] && [ "$(<conf/fbank.conf grep -c frame-shift)" -gt 0 ]; then
                    # Assume using conf/fbank.conf for feature extraction
                    _frame_shift="$(<conf/fbank.conf grep frame-shift | sed -e 's/[-a-z =]*\([0-9]*\)/\1/g')"
                fi
                if [ -z "${_frame_shift}" ]; then
                    # If not existing, use the default number in Kaldi (=10ms).
                    # If you are using different number, you have to change the following value manually.
                    _frame_shift=10
                fi

                _min_length=$(python3 -c "print(int(${min_wav_duration} / ${_frame_shift} * 1000))")
                _max_length=$(python3 -c "print(int(${max_wav_duration} / ${_frame_shift} * 1000))")

                cp "${data_feats}/org/${dset}/feats_dim" "${data_feats}/${dset}/feats_dim"
                <"${data_feats}/org/${dset}/feats_shape" awk -F, ' { print $1 } ' \
                    | awk -v min_length="${_min_length}" -v max_length="${_max_length}" \
                        '{ if ($2 > min_length && $2 < max_length) print $0; }' \
                        >"${data_feats}/${dset}/feats_shape"
                <"${data_feats}/org/${dset}/feats.scp" \
                    utils/filter_scp.pl "${data_feats}/${dset}/feats_shape"  \
                    >"${data_feats}/${dset}/feats.scp"
            fi

            # Remove empty text
            <"${data_feats}/org/${dset}/text" \
                awk ' { if( NF != 1 ) print $0; } ' >"${data_feats}/${dset}/text"

            # fix_data_dir.sh leaves only utts which exist in all files
            _fix_opts=""
            if [ -e "${data_feats}/org/${dset}/utt2sid" ]; then
                _fix_opts="--utt_extra_files utt2sid "
            fi
            # shellcheck disable=SC2086
            utils/fix_data_dir.sh ${_fix_opts} "${data_feats}/${dset}"

            # Filter x-vector
            if "${use_xvector}"; then
                cp "${dumpdir}/xvector/${dset}"/xvector.{scp,scp.bak}
                <"${dumpdir}/xvector/${dset}/xvector.scp.bak" \
                    utils/filter_scp.pl "${data_feats}/${dset}/wav.scp"  \
                    >"${dumpdir}/xvector/${dset}/xvector.scp"
            fi

        done

        # shellcheck disable=SC2002
        cat ${srctexts} | awk ' { if( NF != 1 ) print $0; } ' >"${data_feats}/srctexts"
    fi


    if [ ${stage} -le 4 ] && [ ${stop_stage} -ge 4 ]; then
        log "Stage 4: Generate token_list from ${srctexts}"
        # "nlsyms_txt" should be generated by local/data.sh if need

        # The first symbol in token_list must be "<blank>" and the last must be also sos/eos:
        # 0 is reserved for CTC-blank for ASR and also used as ignore-index in the other task

        ${python} -m espnet2.bin.tokenize_text \
              --token_type "${token_type}" -f 2- \
              --input "${data_feats}/srctexts" --output "${token_list}" \
              --non_linguistic_symbols "${nlsyms_txt}" \
              --cleaner "${cleaner}" \
              --g2p "${g2p}" \
              --write_vocabulary true \
              --add_symbol "${blank}:0" \
              --add_symbol "${oov}:1" \
              --add_symbol "${sos_eos}:-1"
    fi
else
    log "Skip the stages for data preparation"
fi

# ========================== Data preparation is done here. ==========================



if ! "${skip_train}"; then
    if [ ${stage} -le 5 ] && [ ${stop_stage} -ge 5 ]; then
        _train_dir="${data_feats}/${train_set}"
        _valid_dir="${data_feats}/${valid_set}"
        log "Stage 5: TTS collect stats: train_set=${_train_dir}, valid_set=${_valid_dir}"

        _opts=
        if [ -n "${train_config}" ]; then
            # To generate the config file: e.g.
            #   % python3 -m espnet2.bin.tts_train --print_config --optim adam
            _opts+="--config ${train_config} "
        fi

        _feats_type="$(<${_train_dir}/feats_type)"
        if [ "${_feats_type}" = raw ]; then
            _scp=wav.scp
            if [[ "${audio_format}" == *ark* ]]; then
                _type=kaldi_ark
            else
                # "sound" supports "wav", "flac", etc.
                _type=sound
            fi
            _opts+="--feats_extract ${feats_extract} "
            _opts+="--feats_extract_conf n_fft=${n_fft} "
            _opts+="--feats_extract_conf hop_length=${n_shift} "
            _opts+="--feats_extract_conf win_length=${win_length} "
            if [ "${feats_extract}" = fbank ]; then
                _opts+="--feats_extract_conf fs=${fs} "
                _opts+="--feats_extract_conf fmin=${fmin} "
                _opts+="--feats_extract_conf fmax=${fmax} "
                _opts+="--feats_extract_conf n_mels=${n_mels} "
            fi
        else
            _scp=feats.scp
            _type=kaldi_ark
            _odim="$(<${_train_dir}/feats_dim)"
            _opts+="--odim=${_odim} "
        fi

        # Add extra configs for additional inputs
        # NOTE(kan-bayashi): We always pass this options but not used in default
        _opts+="--pitch_extract_conf fs=${fs} "
        _opts+="--pitch_extract_conf n_fft=${n_fft} "
        _opts+="--pitch_extract_conf hop_length=${n_shift} "
        _opts+="--pitch_extract_conf f0max=${f0max} "
        _opts+="--pitch_extract_conf f0min=${f0min} "
        _opts+="--energy_extract_conf fs=${fs} "
        _opts+="--energy_extract_conf n_fft=${n_fft} "
        _opts+="--energy_extract_conf hop_length=${n_shift} "
        _opts+="--energy_extract_conf win_length=${win_length} "

        if [ -n "${teacher_dumpdir}" ]; then
            _teacher_train_dir="${teacher_dumpdir}/${train_set}"
            _teacher_valid_dir="${teacher_dumpdir}/${valid_set}"
            _opts+="--train_data_path_and_name_and_type ${_teacher_train_dir}/durations,durations,text_int "
            _opts+="--valid_data_path_and_name_and_type ${_teacher_valid_dir}/durations,durations,text_int "
        fi

        if "${use_xvector}"; then
            _xvector_train_dir="${dumpdir}/xvector/${train_set}"
            _xvector_valid_dir="${dumpdir}/xvector/${valid_set}"
            _opts+="--train_data_path_and_name_and_type ${_xvector_train_dir}/xvector.scp,spembs,kaldi_ark "
            _opts+="--valid_data_path_and_name_and_type ${_xvector_valid_dir}/xvector.scp,spembs,kaldi_ark "
        fi

        if "${use_sid}"; then
            _opts+="--train_data_path_and_name_and_type ${_train_dir}/utt2sid,sids,text_int "
            _opts+="--valid_data_path_and_name_and_type ${_valid_dir}/utt2sid,sids,text_int "
        fi

        # 1. Split the key file
        _logdir="${tts_stats_dir}/logdir"
        mkdir -p "${_logdir}"

        # Get the minimum number among ${nj} and the number lines of input files
        _nj=$(min "${nj}" "$(<${_train_dir}/${_scp} wc -l)" "$(<${_valid_dir}/${_scp} wc -l)")

        key_file="${_train_dir}/${_scp}"
        split_scps=""
        for n in $(seq "${_nj}"); do
            split_scps+=" ${_logdir}/train.${n}.scp"
        done
        # shellcheck disable=SC2086
        utils/split_scp.pl "${key_file}" ${split_scps}

        key_file="${_valid_dir}/${_scp}"
        split_scps=""
        for n in $(seq "${_nj}"); do
            split_scps+=" ${_logdir}/valid.${n}.scp"
        done
        # shellcheck disable=SC2086
        utils/split_scp.pl "${key_file}" ${split_scps}

        # 2. Generate run.sh
        log "Generate '${tts_stats_dir}/run.sh'. You can resume the process from stage 5 using this script"
        mkdir -p "${tts_stats_dir}"; echo "${run_args} --stage 5 \"\$@\"; exit \$?" > "${tts_stats_dir}/run.sh"; chmod +x "${tts_stats_dir}/run.sh"

        # 3. Submit jobs
        log "TTS collect_stats started... log: '${_logdir}/stats.*.log'"
        # shellcheck disable=SC2086
        ${train_cmd} JOB=1:"${_nj}" "${_logdir}"/stats.JOB.log \
            ${python} -m "espnet2.bin.${tts_task}_train" \
                --collect_stats true \
                --write_collected_feats "${write_collected_feats}" \
                --use_preprocessor true \
                --token_type "${token_type}" \
                --token_list "${token_list}" \
                --non_linguistic_symbols "${nlsyms_txt}" \
                --cleaner "${cleaner}" \
                --g2p "${g2p}" \
                --normalize none \
                --pitch_normalize none \
                --energy_normalize none \
                --train_data_path_and_name_and_type "${_train_dir}/text,text,text" \
                --train_data_path_and_name_and_type "${_train_dir}/${_scp},speech,${_type}" \
                --valid_data_path_and_name_and_type "${_valid_dir}/text,text,text" \
                --valid_data_path_and_name_and_type "${_valid_dir}/${_scp},speech,${_type}" \
                --train_shape_file "${_logdir}/train.JOB.scp" \
                --valid_shape_file "${_logdir}/valid.JOB.scp" \
                --output_dir "${_logdir}/stats.JOB" \
                ${_opts} ${train_args} || { cat "${_logdir}"/stats.1.log; exit 1; }

        # 4. Aggregate shape files
        _opts=
        for i in $(seq "${_nj}"); do
            _opts+="--input_dir ${_logdir}/stats.${i} "
        done
        ${python} -m espnet2.bin.aggregate_stats_dirs ${_opts} --output_dir "${tts_stats_dir}"

        # Append the num-tokens at the last dimensions. This is used for batch-bins count
        <"${tts_stats_dir}/train/text_shape" \
            awk -v N="$(<${token_list} wc -l)" '{ print $0 "," N }' \
            >"${tts_stats_dir}/train/text_shape.${token_type}"

        <"${tts_stats_dir}/valid/text_shape" \
            awk -v N="$(<${token_list} wc -l)" '{ print $0 "," N }' \
            >"${tts_stats_dir}/valid/text_shape.${token_type}"
    fi


    if [ ${stage} -le 6 ] && [ ${stop_stage} -ge 6 ]; then
        _train_dir="${data_feats}/${train_set}"
        _valid_dir="${data_feats}/${valid_set}"
        log "Stage 6: TTS Training: train_set=${_train_dir}, valid_set=${_valid_dir}"

        _opts=
        if [ -n "${train_config}" ]; then
            # To generate the config file: e.g.
            #   % python3 -m espnet2.bin.tts_train --print_config --optim adam
            _opts+="--config ${train_config} "
        fi

        if [ -z "${teacher_dumpdir}" ]; then
            #####################################
            #     CASE 1: AR model training     #
            #####################################
            _feats_type="$(<${_train_dir}/feats_type)"

            if [ "${_feats_type}" = raw ]; then
                _scp=wav.scp
                # "sound" supports "wav", "flac", etc.
                _type=sound
                _fold_length="$((speech_fold_length * n_shift))"
                _opts+="--feats_extract ${feats_extract} "
                _opts+="--feats_extract_conf n_fft=${n_fft} "
                _opts+="--feats_extract_conf hop_length=${n_shift} "
                _opts+="--feats_extract_conf win_length=${win_length} "
                if [ "${feats_extract}" = fbank ]; then
                    _opts+="--feats_extract_conf fs=${fs} "
                    _opts+="--feats_extract_conf fmin=${fmin} "
                    _opts+="--feats_extract_conf fmax=${fmax} "
                    _opts+="--feats_extract_conf n_mels=${n_mels} "
                fi
            else
                _scp=feats.scp
                _type=kaldi_ark
                _fold_length="${speech_fold_length}"
                _odim="$(<${_train_dir}/feats_dim)"
                _opts+="--odim=${_odim} "
            fi

            if [ "${num_splits}" -gt 1 ]; then
                # If you met a memory error when parsing text files, this option may help you.
                # The corpus is split into subsets and each subset is used for training one by one in order,
                # so the memory footprint can be limited to the memory required for each dataset.

                _split_dir="${tts_stats_dir}/splits${num_splits}"
                if [ ! -f "${_split_dir}/.done" ]; then
                    rm -f "${_split_dir}/.done"
                    ${python} -m espnet2.bin.split_scps \
                      --scps \
                          "${_train_dir}/text" \
                          "${_train_dir}/${_scp}" \
                          "${tts_stats_dir}/train/speech_shape" \
                          "${tts_stats_dir}/train/text_shape.${token_type}" \
                      --num_splits "${num_splits}" \
                      --output_dir "${_split_dir}"
                    touch "${_split_dir}/.done"
                else
                    log "${_split_dir}/.done exists. Spliting is skipped"
                fi

                _opts+="--train_data_path_and_name_and_type ${_split_dir}/text,text,text "
                _opts+="--train_data_path_and_name_and_type ${_split_dir}/${_scp},speech,${_type} "
                _opts+="--train_shape_file ${_split_dir}/text_shape.${token_type} "
                _opts+="--train_shape_file ${_split_dir}/speech_shape "
                _opts+="--multiple_iterator true "

            else
                _opts+="--train_data_path_and_name_and_type ${_train_dir}/text,text,text "
                _opts+="--train_data_path_and_name_and_type ${_train_dir}/${_scp},speech,${_type} "
                _opts+="--train_shape_file ${tts_stats_dir}/train/text_shape.${token_type} "
                _opts+="--train_shape_file ${tts_stats_dir}/train/speech_shape "
            fi
            _opts+="--valid_data_path_and_name_and_type ${_valid_dir}/text,text,text "
            _opts+="--valid_data_path_and_name_and_type ${_valid_dir}/${_scp},speech,${_type} "
            _opts+="--valid_shape_file ${tts_stats_dir}/valid/text_shape.${token_type} "
            _opts+="--valid_shape_file ${tts_stats_dir}/valid/speech_shape "
        else
            #####################################
            #   CASE 2: Non-AR model training   #
            #####################################
            _teacher_train_dir="${teacher_dumpdir}/${train_set}"
            _teacher_valid_dir="${teacher_dumpdir}/${valid_set}"
            _fold_length="${speech_fold_length}"

            _opts+="--train_data_path_and_name_and_type ${_train_dir}/text,text,text "
            _opts+="--train_data_path_and_name_and_type ${_teacher_train_dir}/durations,durations,text_int "
            _opts+="--train_shape_file ${tts_stats_dir}/train/text_shape.${token_type} "
            _opts+="--valid_data_path_and_name_and_type ${_valid_dir}/text,text,text "
            _opts+="--valid_data_path_and_name_and_type ${_teacher_valid_dir}/durations,durations,text_int "
            _opts+="--valid_shape_file ${tts_stats_dir}/valid/text_shape.${token_type} "

            if [ -e ${_teacher_train_dir}/probs ]; then
                # Knowledge distillation case: use the outputs of the teacher model as the target
                _scp=feats.scp
                _type=npy
                _odim="$(head -n 1 "${_teacher_train_dir}/speech_shape" | cut -f 2 -d ",")"
                _opts+="--odim=${_odim} "
                _opts+="--train_data_path_and_name_and_type ${_teacher_train_dir}/denorm/${_scp},speech,${_type} "
                _opts+="--train_shape_file ${_teacher_train_dir}/speech_shape "
                _opts+="--valid_data_path_and_name_and_type ${_teacher_valid_dir}/denorm/${_scp},speech,${_type} "
                _opts+="--valid_shape_file ${_teacher_valid_dir}/speech_shape "
            else
                # Teacher forcing case: use groundtruth as the target
                if [ "${feats_type}" = raw ]; then
                    _scp=wav.scp
                    _type=sound
                    _fold_length="$((speech_fold_length * n_shift))"
                    _opts+="--feats_extract ${feats_extract} "
                    _opts+="--feats_extract_conf n_fft=${n_fft} "
                    _opts+="--feats_extract_conf hop_length=${n_shift} "
                    _opts+="--feats_extract_conf win_length=${win_length} "
                    if [ "${feats_extract}" = fbank ]; then
                        _opts+="--feats_extract_conf fs=${fs} "
                        _opts+="--feats_extract_conf fmin=${fmin} "
                        _opts+="--feats_extract_conf fmax=${fmax} "
                        _opts+="--feats_extract_conf n_mels=${n_mels} "
                    fi
                else
                    _scp=feats.scp
                    _type=kaldi_ark
                    _odim="$(head -n 1 "${tts_stats_dir}/train/speech_shape" | cut -f 2 -d ",")"
                    _opts+="--odim=${_odim} "
                fi
                _opts+="--train_data_path_and_name_and_type ${_train_dir}/${_scp},speech,${_type} "
                _opts+="--train_shape_file ${tts_stats_dir}/train/speech_shape "
                _opts+="--valid_data_path_and_name_and_type ${_valid_dir}/${_scp},speech,${_type} "
                _opts+="--valid_shape_file ${tts_stats_dir}/valid/speech_shape "
            fi
        fi

        # If there are dumped files of additional inputs, we use it to reduce computational cost
        # NOTE (kan-bayashi): Use dumped files of the target features as well?
        if [ -e "${tts_stats_dir}/train/collect_feats/pitch.scp" ]; then
            _scp=pitch.scp
            _type=npy
            _train_collect_dir=${tts_stats_dir}/train/collect_feats
            _valid_collect_dir=${tts_stats_dir}/valid/collect_feats
            _opts+="--train_data_path_and_name_and_type ${_train_collect_dir}/${_scp},pitch,${_type} "
            _opts+="--valid_data_path_and_name_and_type ${_valid_collect_dir}/${_scp},pitch,${_type} "
        fi
        if [ -e "${tts_stats_dir}/train/collect_feats/energy.scp" ]; then
            _scp=energy.scp
            _type=npy
            _train_collect_dir=${tts_stats_dir}/train/collect_feats
            _valid_collect_dir=${tts_stats_dir}/valid/collect_feats
            _opts+="--train_data_path_and_name_and_type ${_train_collect_dir}/${_scp},energy,${_type} "
            _opts+="--valid_data_path_and_name_and_type ${_valid_collect_dir}/${_scp},energy,${_type} "
        fi

        # Check extra statistics
        if [ -e "${tts_stats_dir}/train/pitch_stats.npz" ]; then
            _opts+="--pitch_extract_conf fs=${fs} "
            _opts+="--pitch_extract_conf n_fft=${n_fft} "
            _opts+="--pitch_extract_conf hop_length=${n_shift} "
            _opts+="--pitch_extract_conf f0max=${f0max} "
            _opts+="--pitch_extract_conf f0min=${f0min} "
        fi
        if [ -e "${tts_stats_dir}/train/energy_stats.npz" ]; then
            _opts+="--energy_extract_conf fs=${fs} "
            _opts+="--energy_extract_conf n_fft=${n_fft} "
            _opts+="--energy_extract_conf hop_length=${n_shift} "
            _opts+="--energy_extract_conf win_length=${win_length} "
        fi

        # Add X-vector to the inputs if needed
        if "${use_xvector}"; then
            _xvector_train_dir="${dumpdir}/xvector/${train_set}"
            _xvector_valid_dir="${dumpdir}/xvector/${valid_set}"
            _opts+="--train_data_path_and_name_and_type ${_xvector_train_dir}/xvector.scp,spembs,kaldi_ark "
            _opts+="--valid_data_path_and_name_and_type ${_xvector_valid_dir}/xvector.scp,spembs,kaldi_ark "
        fi

<<<<<<< HEAD
=======
        # Add spekaer ID to the inputs if needed
        if "${use_sid}"; then
            _opts+="--train_data_path_and_name_and_type ${_train_dir}/utt2sid,sids,text_int "
            _opts+="--valid_data_path_and_name_and_type ${_valid_dir}/utt2sid,sids,text_int "
        fi

>>>>>>> bb4e70a2
        if [ "${feats_normalize}" = "global_mvn" ]; then
            _opts+="--normalize_conf stats_file=${tts_stats_dir}/train/feats_stats.npz "
        fi

        log "Generate '${tts_exp}/run.sh'. You can resume the process from stage 6 using this script"
        mkdir -p "${tts_exp}"; echo "${run_args} --stage 6 \"\$@\"; exit \$?" > "${tts_exp}/run.sh"; chmod +x "${tts_exp}/run.sh"

        # NOTE(kamo): --fold_length is used only if --batch_type=folded and it's ignored in the other case

        log "TTS training started... log: '${tts_exp}/train.log'"
        if echo "${cuda_cmd}" | grep -e queue.pl -e queue-freegpu.pl &> /dev/null; then
            # SGE can't include "/" in a job name
            jobname="$(basename ${tts_exp})"
        else
            jobname="${tts_exp}/train.log"
        fi
        # shellcheck disable=SC2086
        ${python} -m espnet2.bin.launch \
            --cmd "${cuda_cmd} --name ${jobname}" \
            --log "${tts_exp}"/train.log \
            --ngpu "${ngpu}" \
            --num_nodes "${num_nodes}" \
            --init_file_prefix "${tts_exp}"/.dist_init_ \
            --multiprocessing_distributed true -- \
            ${python} -m "espnet2.bin.${tts_task}_train" \
                --use_preprocessor true \
                --token_type "${token_type}" \
                --token_list "${token_list}" \
                --non_linguistic_symbols "${nlsyms_txt}" \
                --cleaner "${cleaner}" \
                --g2p "${g2p}" \
                --normalize "${feats_normalize}" \
                --resume true \
                --fold_length "${text_fold_length}" \
                --fold_length "${_fold_length}" \
                --output_dir "${tts_exp}" \
                ${_opts} ${train_args}

    fi
else
    log "Skip training stages"
fi


if [ -n "${download_model}" ]; then
    log "Use ${download_model} for decoding and evaluation"
    tts_exp="${expdir}/${download_model}"
    mkdir -p "${tts_exp}"

    # If the model already exists, you can skip downloading
    espnet_model_zoo_download --unpack true "${download_model}" > "${tts_exp}/config.txt"

    # Get the path of each file
    _model_file=$(<"${tts_exp}/config.txt" sed -e "s/.*'model_file': '\([^']*\)'.*$/\1/")
    _train_config=$(<"${tts_exp}/config.txt" sed -e "s/.*'train_config': '\([^']*\)'.*$/\1/")

    # Create symbolic links
    ln -sf "${_model_file}" "${tts_exp}"
    ln -sf "${_train_config}" "${tts_exp}"
    inference_model=$(basename "${_model_file}")

fi


if ! "${skip_eval}"; then
    if [ ${stage} -le 7 ] && [ ${stop_stage} -ge 7 ]; then
        log "Stage 7: Decoding: training_dir=${tts_exp}"

        if ${gpu_inference}; then
            _cmd="${cuda_cmd}"
            _ngpu=1
        else
            _cmd="${decode_cmd}"
            _ngpu=0
        fi

        _opts=
        if [ -n "${inference_config}" ]; then
            _opts+="--config ${inference_config} "
        fi

        if [ -z "${teacher_dumpdir}" ]; then
            _feats_type="$(<${data_feats}/${train_set}/feats_type)"
        else
            if [ -e "${teacher_dumpdir}/${train_set}/probs" ]; then
                # Knowledge distillation
                _feats_type=fbank
            else
                # Teacher forcing
                _feats_type="$(<${data_feats}/${train_set}/feats_type)"
            fi
        fi

        # NOTE(kamo): If feats_type=raw, vocoder_conf is unnecessary
        _scp=wav.scp
        if [[ "${audio_format}" == *ark* ]]; then
            _type=kaldi_ark
        else
            # "sound" supports "wav", "flac", etc.
            _type=sound
        fi
        if [ "${_feats_type}" = fbank ] || [ "${_feats_type}" = stft ]; then
            _opts+="--vocoder_conf n_fft=${n_fft} "
            _opts+="--vocoder_conf n_shift=${n_shift} "
            _opts+="--vocoder_conf win_length=${win_length} "
            _opts+="--vocoder_conf fs=${fs} "
            _scp=feats.scp
            _type=kaldi_ark
        fi
        if [ "${_feats_type}" = fbank ]; then
            _opts+="--vocoder_conf n_mels=${n_mels} "
            _opts+="--vocoder_conf fmin=${fmin} "
            _opts+="--vocoder_conf fmax=${fmax} "
        fi

        log "Generate '${tts_exp}/${inference_tag}/run.sh'. You can resume the process from stage 7 using this script"
        mkdir -p "${tts_exp}/${inference_tag}"; echo "${run_args} --stage 7 \"\$@\"; exit \$?" > "${tts_exp}/${inference_tag}/run.sh"; chmod +x "${tts_exp}/${inference_tag}/run.sh"


        for dset in ${test_sets}; do
            _data="${data_feats}/${dset}"
            _speech_data="${_data}"
            _dir="${tts_exp}/${inference_tag}/${dset}"
            _logdir="${_dir}/log"
            mkdir -p "${_logdir}"

            _ex_opts=""
            if [ -n "${teacher_dumpdir}" ]; then
                # Use groundtruth of durations
                _teacher_dir="${teacher_dumpdir}/${dset}"
                _ex_opts+="--data_path_and_name_and_type ${_teacher_dir}/durations,durations,text_int "
                # Overwrite speech arguments if use knowledge distillation
                if [ -e "${teacher_dumpdir}/${train_set}/probs" ]; then
                    _speech_data="${_teacher_dir}/denorm"
                    _scp=feats.scp
                    _type=npy
                fi
            fi

            # Add X-vector to the inputs if needed
            if "${use_xvector}"; then
                _xvector_dir="${dumpdir}/xvector/${dset}"
                _ex_opts+="--data_path_and_name_and_type ${_xvector_dir}/xvector.scp,spembs,kaldi_ark "
            fi

            # Add spekaer ID to the inputs if needed
            if "${use_sid}"; then
                _ex_opts+="--data_path_and_name_and_type ${_data}/utt2sid,sids,text_int "
            fi

            # 0. Copy feats_type
            cp "${_data}/feats_type" "${_dir}/feats_type"

            # 1. Split the key file
            key_file=${_data}/text
            split_scps=""
            _nj=$(min "${inference_nj}" "$(<${key_file} wc -l)")
            for n in $(seq "${_nj}"); do
                split_scps+=" ${_logdir}/keys.${n}.scp"
            done
            # shellcheck disable=SC2086
            utils/split_scp.pl "${key_file}" ${split_scps}

            # 3. Submit decoding jobs
            log "Decoding started... log: '${_logdir}/tts_inference.*.log'"
            # shellcheck disable=SC2086
            ${_cmd} --gpu "${_ngpu}" JOB=1:"${_nj}" "${_logdir}"/tts_inference.JOB.log \
                ${python} -m espnet2.bin.tts_inference \
                    --ngpu "${_ngpu}" \
                    --data_path_and_name_and_type "${_data}/text,text,text" \
                    --data_path_and_name_and_type ${_speech_data}/${_scp},speech,${_type} \
                    --key_file "${_logdir}"/keys.JOB.scp \
                    --model_file "${tts_exp}"/"${inference_model}" \
                    --train_config "${tts_exp}"/config.yaml \
                    --output_dir "${_logdir}"/output.JOB \
                    --vocoder_conf griffin_lim_iters="${griffin_lim_iters}" \
                    ${_opts} ${_ex_opts} ${inference_args}

            # 4. Concatenates the output files from each jobs
            if [ -e "${_logdir}/output.${_nj}/norm" ]; then
                mkdir -p "${_dir}"/norm
                for i in $(seq "${_nj}"); do
                     cat "${_logdir}/output.${i}/norm/feats.scp"
                done | LC_ALL=C sort -k1 > "${_dir}/norm/feats.scp"
            fi
            if [ -e "${_logdir}/output.${_nj}/denorm" ]; then
                mkdir -p "${_dir}"/denorm
                for i in $(seq "${_nj}"); do
                     cat "${_logdir}/output.${i}/denorm/feats.scp"
                done | LC_ALL=C sort -k1 > "${_dir}/denorm/feats.scp"
            fi
            if [ -e "${_logdir}/output.${_nj}/speech_shape" ]; then
                for i in $(seq "${_nj}"); do
                     cat "${_logdir}/output.${i}/speech_shape/speech_shape"
                done | LC_ALL=C sort -k1 > "${_dir}/speech_shape"
            fi
            if [ -e "${_logdir}/output.${_nj}/wav" ]; then
                mkdir -p "${_dir}"/wav
                for i in $(seq "${_nj}"); do
                    mv -u "${_logdir}/output.${i}"/wav/*.wav "${_dir}"/wav
                    rm -rf "${_logdir}/output.${i}"/wav
                done
            fi
            if [ -e "${_logdir}/output.${_nj}/att_ws" ]; then
                mkdir -p "${_dir}"/att_ws
                for i in $(seq "${_nj}"); do
                    mv -u "${_logdir}/output.${i}"/att_ws/*.png "${_dir}"/att_ws
                    rm -rf "${_logdir}/output.${i}"/att_ws
                done
            fi
            if [ -e "${_logdir}/output.${_nj}/durations" ]; then
                for i in $(seq "${_nj}"); do
                     cat "${_logdir}/output.${i}/durations/durations"
                done | LC_ALL=C sort -k1 > "${_dir}/durations"
            fi
            if [ -e "${_logdir}/output.${_nj}/focus_rates" ]; then
                for i in $(seq "${_nj}"); do
                     cat "${_logdir}/output.${i}/focus_rates/focus_rates"
                done | LC_ALL=C sort -k1 > "${_dir}/focus_rates"
            fi
            if [ -e "${_logdir}/output.${_nj}/probs" ]; then
                mkdir -p "${_dir}"/probs
                for i in $(seq "${_nj}"); do
                    mv -u "${_logdir}/output.${i}"/probs/*.png "${_dir}"/probs
                    rm -rf "${_logdir}/output.${i}"/probs
                done
            fi
        done
    fi
else
    log "Skip the evaluation stages"
fi


packed_model="${tts_exp}/${tts_exp##*/}_${inference_model%.*}.zip"
if ! "${skip_upload}"; then
    if [ ${stage} -le 8 ] && [ ${stop_stage} -ge 8 ]; then
        log "Stage 8: Pack model: ${packed_model}"

        _opts=""
        if [ -e "${tts_stats_dir}/train/pitch_stats.npz" ]; then
            _opts+=" --option ${tts_stats_dir}/train/pitch_stats.npz"
        fi
        if [ -e "${tts_stats_dir}/train/energy_stats.npz" ]; then
            _opts+=" --option ${tts_stats_dir}/train/energy_stats.npz"
        fi
        if "${use_xvector}"; then
            for dset in "${train_set}" ${test_sets}; do
                _opts+=" --option ${dumpdir}/xvector/${dset}/spk_xvector.scp"
                _opts+=" --option ${dumpdir}/xvector/${dset}/spk_xvector.ark"
            done
        fi
        ${python} -m espnet2.bin.pack tts \
            --train_config "${tts_exp}"/config.yaml \
            --model_file "${tts_exp}"/"${inference_model}" \
            --option "${tts_stats_dir}"/train/feats_stats.npz  \
            --option "${tts_exp}"/images  \
            --outpath "${packed_model}" \
            ${_opts}

        # NOTE(kamo): If you'll use packed model to inference in this script, do as follows
        #   % unzip ${packed_model}
        #   % ./run.sh --stage 8 --tts_exp $(basename ${packed_model} .zip) --inference_model pretrain.pth
    fi


    if [ ${stage} -le 9 ] && [ ${stop_stage} -ge 9 ]; then
        log "Stage 9: Upload model to Zenodo: ${packed_model}"

        # To upload your model, you need to do:
        #   1. Signup to Zenodo: https://zenodo.org/
        #   2. Create access token: https://zenodo.org/account/settings/applications/tokens/new/
        #   3. Set your environment: % export ACCESS_TOKEN="<your token>"

        if command -v git &> /dev/null; then
            _creator_name="$(git config user.name)"
            _checkout="
git checkout $(git show -s --format=%H)"
        else
            _creator_name="$(whoami)"
            _checkout=""
        fi
        # /some/where/espnet/egs2/foo/tts1/ -> foo/tt1
        _task="$(pwd | rev | cut -d/ -f1-2 | rev)"
        # foo/asr1 -> foo
        _corpus="${_task%/*}"
        _model_name="${_creator_name}/${_corpus}_$(basename ${packed_model} .zip)"

        # Generate description file
        cat << EOF > "${tts_exp}"/description
This model was trained by ${_creator_name} using ${_task} recipe in <a href="https://github.com/espnet/espnet/">espnet</a>.
<p>&nbsp;</p>
<ul>
<li><strong>Python API</strong><pre><code class="language-python">See https://github.com/espnet/espnet_model_zoo</code></pre></li>
<li><strong>Evaluate in the recipe</strong><pre>
<code class="language-bash">git clone https://github.com/espnet/espnet
cd espnet${_checkout}
pip install -e .
cd $(pwd | rev | cut -d/ -f1-3 | rev)
# Download the model file here
./run.sh --skip_data_prep false --skip_train true --download_model ${_model_name}</code>
</pre></li>
<li><strong>Config</strong><pre><code>$(cat "${tts_exp}"/config.yaml)</code></pre></li>
</ul>
EOF

        # NOTE(kamo): The model file is uploaded here, but not published yet.
        #   Please confirm your record at Zenodo and publish by yourself.

        # shellcheck disable=SC2086
        espnet_model_zoo_upload \
            --file "${packed_model}" \
            --title "ESPnet2 pretrained model, ${_model_name}, fs=${fs}, lang=${lang}" \
            --description_file "${tts_exp}"/description \
            --creator_name "${_creator_name}" \
            --license "CC-BY-4.0" \
            --use_sandbox false \
            --publish false
    fi
else
    log "Skip the uploading stages"
fi

log "Successfully finished. [elapsed=${SECONDS}s]"<|MERGE_RESOLUTION|>--- conflicted
+++ resolved
@@ -50,10 +50,7 @@
 min_wav_duration=0.1       # Minimum duration in second.
 max_wav_duration=20        # Maximum duration in second.
 use_xvector=false          # Whether to use x-vector (Require Kaldi).
-<<<<<<< HEAD
-=======
 use_sid=false              # Whether to use speaker id as the inputs (Need utt2spk in data directory).
->>>>>>> bb4e70a2
 # Only used for feats_type != raw
 feats_extract=fbank        # Feature extractor.
 feats_normalize=global_mvn # Feature normalizer.
@@ -135,15 +132,12 @@
     --local_data_opts # Options to be passed to local/data.sh (default="${local_data_opts}").
 
     # Feature extraction related
-    --feats_type       # Input type, if set to raw, features extraction will be performed on the fly (default="${feats_type}").
-    --audio_format     # Audio format, wav, flac, wav.ark, or flac.ark (only in feats_type=raw, default="${audio_format}").
+    --feats_type       # Feature type (fbank or stft or raw, default="${feats_type}").
+    --audio_format     # Audio format: wav, flac, wav.ark, flac.ark  (only in feats_type=raw, default="${audio_format}").
     --min_wav_duration # Minimum duration in second (default="${min_wav_duration}").
     --max_wav_duration # Maximum duration in second (default="${max_wav_duration}").
     --use_xvector      # Whether to use X-vector (Require Kaldi, default="${use_xvector}").
-<<<<<<< HEAD
-=======
     --use_sid          # Whether to use speaker id as the inputs (default="${use_sid}").
->>>>>>> bb4e70a2
     --feats_extract    # On the fly feature extractor (default="${feats_extract}").
     --feats_normalize  # Feature normalizer for on the fly feature extractor (default="${feats_normalize}")
     --fs               # Sampling rate (default="${fs}").
@@ -873,15 +867,12 @@
             _opts+="--valid_data_path_and_name_and_type ${_xvector_valid_dir}/xvector.scp,spembs,kaldi_ark "
         fi
 
-<<<<<<< HEAD
-=======
         # Add spekaer ID to the inputs if needed
         if "${use_sid}"; then
             _opts+="--train_data_path_and_name_and_type ${_train_dir}/utt2sid,sids,text_int "
             _opts+="--valid_data_path_and_name_and_type ${_valid_dir}/utt2sid,sids,text_int "
         fi
 
->>>>>>> bb4e70a2
         if [ "${feats_normalize}" = "global_mvn" ]; then
             _opts+="--normalize_conf stats_file=${tts_stats_dir}/train/feats_stats.npz "
         fi
