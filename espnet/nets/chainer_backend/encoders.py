import logging
import six

import chainer
import chainer.functions as F
import chainer.links as L
import numpy as np

from chainer import cuda

from espnet.nets.chainer_backend.nets_utils import _subsamplex
from espnet.nets.e2e_asr_common import get_vgg2l_odim


# TODO(watanabe) explanation of BLSTMP
class RNNP(chainer.Chain):
    """RNN with projection layer module

    :param int idim: dimension of inputs
    :param int elayers: number of encoder layers
    :param int cdim: number of rnn units (resulted in cdim * 2 if bidirectional)
    :param int hdim: number of projection units
    :param np.ndarray subsample: list of subsampling numbers
    :param float dropout: dropout rate
    :param str typ: The RNN type
    """

    def __init__(self, idim, elayers, cdim, hdim, subsample, dropout, typ="blstm"):
        super(RNNP, self).__init__()
        bidir = typ[0] == "b"
        if bidir:
            rnn = L.NStepBiLSTM if "lstm" in typ else L.NStepBiGRU
        else:
            rnn = L.NStepLSTM if "lstm" in typ else L.NStepGRU
        rnn_label = "birnn" if bidir else "rnn"
        with self.init_scope():
            for i in six.moves.range(elayers):
                if i == 0:
                    inputdim = idim
                else:
                    inputdim = hdim
<<<<<<< HEAD
                setattr(self, "bi%s%d" % (typ, i), L.NStepBiLSTM(
                    1, inputdim, cdim, dropout) if typ == "lstm" else L.NStepBiGRU(1, inputdim, cdim, dropout))
=======
                _cdim = 2 * cdim if bidir else cdim
>>>>>>> 167c6353
                # bottleneck layer to merge
                setattr(self, '{}{:d}'.format(rnn_label, i), rnn(
                    1, inputdim, cdim, dropout))
                setattr(self, "bt%d" % i, L.Linear(_cdim, hdim))

        self.elayers = elayers
        self.rnn_label = rnn_label
        self.cdim = cdim
        self.subsample = subsample
        self.typ = typ
        self.bidir = bidir

    def __call__(self, xs, ilens):
        """RNNP forward

        :param xs:
        :param ilens:
        :return:
        """
        logging.info(self.__class__.__name__ + ' input lengths: ' + str(ilens))

        for layer in six.moves.range(self.elayers):
<<<<<<< HEAD
            if self.typ == "lstm":
                _, _, ys = self['bi' + self.typ + str(layer)](None, None, xs)
            else:
                _, ys = self['bi' + self.typ + str(layer)](None, xs)
=======
            if "lstm" in self.typ:
                _, _, ys = self[self.rnn_label + str(layer)](None, None, xs)
            else:
                _, ys = self[self.rnn_label + str(layer)](None, xs)
>>>>>>> 167c6353
            # ys: utt list of frame x cdim x 2 (2: means bidirectional)
            # TODO(watanabe) replace subsample and FC layer with CNN
            ys, ilens = _subsamplex(ys, self.subsample[layer + 1])
            # (sum _utt frame_utt) x dim
            ys = self['bt' + str(layer)](F.vstack(ys))
            xs = F.split_axis(ys, np.cumsum(ilens[:-1]), axis=0)

        # final tanh operation
        xs = F.split_axis(F.tanh(F.vstack(xs)), np.cumsum(ilens[:-1]), axis=0)

        # 1 utterance case, it becomes an array, so need to make a utt tuple
        if not isinstance(xs, tuple):
            xs = [xs]

        return xs, ilens  # x: utt list of frame x dim


class RNN(chainer.Chain):
    def __init__(self, idim, elayers, cdim, hdim, dropout, typ="lstm"):
        super(RNN, self).__init__()
        bidir = typ[0] == "b"
        if bidir:
            rnn = L.NStepBiLSTM if "lstm" in typ else L.NStepBiGRU
        else:
            rnn = L.NStepLSTM if "lstm" in typ else L.NStepGRU
        _cdim = 2 * cdim if bidir else cdim
        with self.init_scope():
<<<<<<< HEAD
            rnn = L.NStepBiLSTM(elayers, idim, cdim, dropout) if typ == "lstm" else L.NStepBiGRU(elayers, idim,
                                                                                                 cdim, dropout)
            setattr(self, "nb" + typ, rnn)
            self.l_last = L.Linear(cdim * 2, hdim)
=======
            self.nbrnn = rnn(elayers, idim, cdim, dropout)
            self.l_last = L.Linear(_cdim, hdim)
>>>>>>> 167c6353
        self.typ = typ
        self.bidir = bidir

    def __call__(self, xs, ilens):
        """BRNN forward

        :param xs:
        :param ilens:
        :return:
        """
        logging.info(self.__class__.__name__ + ' input lengths: ' + str(ilens))
        # need to move ilens to cpu
        ilens = cuda.to_cpu(ilens)

<<<<<<< HEAD
        rnn = getattr(self, "nb" + self.typ)
        if self.typ == "lstm":
            _, _, ys = rnn(None, None, xs)
=======
        if "lstm" in self.typ:
            _, _, ys = self.nbrnn(None, None, xs)
>>>>>>> 167c6353
        else:
            _, ys = rnn(None, xs)
        ys = self.l_last(F.vstack(ys))  # (sum _utt frame_utt) x dim
        xs = F.split_axis(ys, np.cumsum(ilens[:-1]), axis=0)

        # final tanh operation
        xs = F.split_axis(F.tanh(F.vstack(xs)), np.cumsum(ilens[:-1]), axis=0)

        # 1 utterance case, it becomes an array, so need to make a utt tuple
        if not isinstance(xs, tuple):
            xs = [xs]

        return xs, ilens  # x: utt list of frame x dim


# TODO(watanabe) explanation of VGG2L, VGG2B (Block) might be better
class VGG2L(chainer.Chain):
    def __init__(self, in_channel=1):
        super(VGG2L, self).__init__()
        with self.init_scope():
            # CNN layer (VGG motivated)
            self.conv1_1 = L.Convolution2D(in_channel, 64, 3, stride=1, pad=1)
            self.conv1_2 = L.Convolution2D(64, 64, 3, stride=1, pad=1)
            self.conv2_1 = L.Convolution2D(64, 128, 3, stride=1, pad=1)
            self.conv2_2 = L.Convolution2D(128, 128, 3, stride=1, pad=1)

        self.in_channel = in_channel

    def __call__(self, xs, ilens):
        """VGG2L forward

        :param xs:
        :param ilens:
        :return:
        """
        logging.info(self.__class__.__name__ + ' input lengths: ' + str(ilens))

        # x: utt x frame x dim
        xs = F.pad_sequence(xs)

        # x: utt x 1 (input channel num) x frame x dim
        xs = F.swapaxes(F.reshape(
            xs, (xs.shape[0], xs.shape[1], self.in_channel, xs.shape[2] // self.in_channel)), 1, 2)

        xs = F.relu(self.conv1_1(xs))
        xs = F.relu(self.conv1_2(xs))
        xs = F.max_pooling_2d(xs, 2, stride=2)

        xs = F.relu(self.conv2_1(xs))
        xs = F.relu(self.conv2_2(xs))
        xs = F.max_pooling_2d(xs, 2, stride=2)

        # change ilens accordingly
        ilens = self.xp.array(self.xp.ceil(self.xp.array(
            ilens, dtype=np.float32) / 2), dtype=np.int32)
        ilens = self.xp.array(self.xp.ceil(self.xp.array(
            ilens, dtype=np.float32) / 2), dtype=np.int32)

        # x: utt_list of frame (remove zeropaded frames) x (input channel num x dim)
        xs = F.swapaxes(xs, 1, 2)
        xs = F.reshape(
            xs, (xs.shape[0], xs.shape[1], xs.shape[2] * xs.shape[3]))
        xs = [xs[i, :ilens[i], :] for i in range(len(ilens))]

        return xs, ilens


class Encoder(chainer.Chain):
    """Encoder network class

    This is the example of docstring.

    :param str etype: type of encoder network
    :param int idim: number of dimensions of encoder network
    :param int elayers: number of layers of encoder network
    :param int eunits: number of lstm units of encoder network
    :param int eprojs: number of projection units of encoder network
    :param np.ndarray subsample: subsampling number e.g. 1_2_2_2_1
    :param float dropout: dropout rate
    :return:

    """

    def __init__(self, etype, idim, elayers, eunits, eprojs, subsample, dropout, in_channel=1):
        super(Encoder, self).__init__()
        typ = etype.lstrip("vgg").rstrip("p")
        if typ not in ['lstm', 'gru', 'blstm', 'bgru']:
            logging.error("Error: need to specify an appropriate encoder architecture")
        with self.init_scope():
            if etype.startswith("vgg"):
                if etype[-1] == "p":
                    self.enc = chainer.Sequential(VGG2L(in_channel),
                                                  RNNP(get_vgg2l_odim(idim, in_channel=in_channel), elayers, eunits,
                                                       eprojs,
                                                       subsample, dropout, typ=typ))
                    logging.info('Use CNN-VGG + ' + typ.upper() + 'P for encoder')
                else:
                    self.enc = chainer.Sequential(VGG2L(in_channel),
                                                  RNN(get_vgg2l_odim(idim, in_channel=in_channel), elayers, eunits,
                                                      eprojs,
                                                      dropout, typ=typ))
                    logging.info('Use CNN-VGG + ' + typ.upper() + ' for encoder')
            else:
                if etype[-1] == "p":
                    self.enc = chainer.Sequential(
                        RNNP(idim, elayers, eunits, eprojs, subsample, dropout, typ=typ))
                    logging.info(typ.upper() + ' with every-layer projection for encoder')
                else:
                    self.enc = chainer.Sequential(RNN(idim, elayers, eunits, eprojs, dropout, typ=typ))
                    logging.info(typ.upper() + ' without projection for encoder')

    def __call__(self, xs, ilens):
        """Encoder forward

        :param xs:
        :param ilens:
        :return:
        """
        xs, ilens = self.enc(xs, ilens)

        return xs, ilens


def encoder_for(args, idim, subsample):
    return Encoder(args.etype, idim, args.elayers, args.eunits, args.eprojs, subsample, args.dropout_rate)<|MERGE_RESOLUTION|>--- conflicted
+++ resolved
@@ -39,12 +39,7 @@
                     inputdim = idim
                 else:
                     inputdim = hdim
-<<<<<<< HEAD
-                setattr(self, "bi%s%d" % (typ, i), L.NStepBiLSTM(
-                    1, inputdim, cdim, dropout) if typ == "lstm" else L.NStepBiGRU(1, inputdim, cdim, dropout))
-=======
                 _cdim = 2 * cdim if bidir else cdim
->>>>>>> 167c6353
                 # bottleneck layer to merge
                 setattr(self, '{}{:d}'.format(rnn_label, i), rnn(
                     1, inputdim, cdim, dropout))
@@ -67,17 +62,10 @@
         logging.info(self.__class__.__name__ + ' input lengths: ' + str(ilens))
 
         for layer in six.moves.range(self.elayers):
-<<<<<<< HEAD
-            if self.typ == "lstm":
-                _, _, ys = self['bi' + self.typ + str(layer)](None, None, xs)
-            else:
-                _, ys = self['bi' + self.typ + str(layer)](None, xs)
-=======
             if "lstm" in self.typ:
                 _, _, ys = self[self.rnn_label + str(layer)](None, None, xs)
             else:
                 _, ys = self[self.rnn_label + str(layer)](None, xs)
->>>>>>> 167c6353
             # ys: utt list of frame x cdim x 2 (2: means bidirectional)
             # TODO(watanabe) replace subsample and FC layer with CNN
             ys, ilens = _subsamplex(ys, self.subsample[layer + 1])
@@ -105,15 +93,8 @@
             rnn = L.NStepLSTM if "lstm" in typ else L.NStepGRU
         _cdim = 2 * cdim if bidir else cdim
         with self.init_scope():
-<<<<<<< HEAD
-            rnn = L.NStepBiLSTM(elayers, idim, cdim, dropout) if typ == "lstm" else L.NStepBiGRU(elayers, idim,
-                                                                                                 cdim, dropout)
-            setattr(self, "nb" + typ, rnn)
-            self.l_last = L.Linear(cdim * 2, hdim)
-=======
             self.nbrnn = rnn(elayers, idim, cdim, dropout)
             self.l_last = L.Linear(_cdim, hdim)
->>>>>>> 167c6353
         self.typ = typ
         self.bidir = bidir
 
@@ -128,16 +109,10 @@
         # need to move ilens to cpu
         ilens = cuda.to_cpu(ilens)
 
-<<<<<<< HEAD
-        rnn = getattr(self, "nb" + self.typ)
-        if self.typ == "lstm":
-            _, _, ys = rnn(None, None, xs)
-=======
         if "lstm" in self.typ:
             _, _, ys = self.nbrnn(None, None, xs)
->>>>>>> 167c6353
         else:
-            _, ys = rnn(None, xs)
+            _, ys = self.nbrnn(None, xs)
         ys = self.l_last(F.vstack(ys))  # (sum _utt frame_utt) x dim
         xs = F.split_axis(ys, np.cumsum(ilens[:-1]), axis=0)
 
