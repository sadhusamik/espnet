# Copyright 2019 Shigeki Karita
#  Apache 2.0  (http://www.apache.org/licenses/LICENSE-2.0)

"""Transformer encoder definition."""

from typing import List, Optional, Tuple

import torch
from typeguard import check_argument_types

from espnet2.asr.ctc import CTC
from espnet2.asr.encoder.abs_encoder import AbsEncoder
from espnet.nets.pytorch_backend.nets_utils import make_pad_mask
from espnet.nets.pytorch_backend.transformer.attention import MultiHeadedAttention
from espnet.nets.pytorch_backend.transformer.embedding import PositionalEncoding
from espnet.nets.pytorch_backend.transformer.encoder_layer import EncoderLayer
from espnet.nets.pytorch_backend.transformer.layer_norm import LayerNorm
from espnet.nets.pytorch_backend.transformer.multi_layer_conv import (
    Conv1dLinear,
    MultiLayeredConv1d,
)
from espnet.nets.pytorch_backend.transformer.positionwise_feed_forward import (
    PositionwiseFeedForward,
)
from espnet.nets.pytorch_backend.transformer.repeat import repeat
<<<<<<< HEAD
from espnet.nets.pytorch_backend.transformer.subsampling import check_short_utt
from espnet.nets.pytorch_backend.transformer.subsampling import Conv2dSubsampling
from espnet.nets.pytorch_backend.transformer.subsampling import Conv2dSubsampling2
from espnet.nets.pytorch_backend.transformer.subsampling import Conv2dSubsampling6
from espnet.nets.pytorch_backend.transformer.subsampling import Conv2dSubsampling8
from espnet.nets.pytorch_backend.transformer.subsampling import Conv2dMultichannel, Conv2dMultichannel2Channel, \
    LinearMultichannel2Channel, Conv2dSubsamplingMultichannel, Conv2dNosubsampling, LinearMultichannel, \
    Conv2dSubsamplingMultichannel2Channel, Conv2dSubsamplingMultichannelNChannel, \
    LinearNoSubsamplingMultichannelNChannel, LinearNoSubsampling4layersMultichannelNChannel, \
    RNNNoSubsamplingMultichannelNChannel
from espnet.nets.pytorch_backend.transformer.subsampling import TooShortUttError
from espnet2.asr.ctc import CTC
from espnet2.asr.encoder.abs_encoder import AbsEncoder
=======
from espnet.nets.pytorch_backend.transformer.subsampling import (
    Conv2dSubsampling,
    Conv2dSubsampling1,
    Conv2dSubsampling2,
    Conv2dSubsampling6,
    Conv2dSubsampling8,
    TooShortUttError,
    check_short_utt,
)
>>>>>>> b579d70d


class TransformerEncoder(AbsEncoder):
    """Transformer encoder module.

    Args:
        input_size: input dim
        output_size: dimension of attention
        attention_heads: the number of heads of multi head attention
        linear_units: the number of units of position-wise feed forward
        num_blocks: the number of decoder blocks
        dropout_rate: dropout rate
        attention_dropout_rate: dropout rate in attention
        positional_dropout_rate: dropout rate after adding positional encoding
        input_layer: input layer type
        pos_enc_class: PositionalEncoding or ScaledPositionalEncoding
        normalize_before: whether to use layer_norm before the first block
        concat_after: whether to concat attention layer's input and output
            if True, additional linear will be applied.
            i.e. x -> x + linear(concat(x, att(x)))
            if False, no additional linear will be applied.
            i.e. x -> x + att(x)
        positionwise_layer_type: linear of conv1d
        positionwise_conv_kernel_size: kernel size of positionwise conv1d layer
        padding_idx: padding_idx for input_layer=embed
    """

    def __init__(
            self,
            input_size: int,
            output_size: int = 256,
            attention_heads: int = 4,
            linear_units: int = 2048,
            num_blocks: int = 6,
            dropout_rate: float = 0.1,
            in_channels: int = 80,
            num_channel_dropout: int = None,
            positional_dropout_rate: float = 0.1,
            attention_dropout_rate: float = 0.0,
            input_layer: Optional[str] = "conv2d",
            pos_enc_class=PositionalEncoding,
            normalize_before: bool = True,
            concat_after: bool = False,
            positionwise_layer_type: str = "linear",
            positionwise_conv_kernel_size: int = 1,
            padding_idx: int = -1,
            interctc_layer_idx: List[int] = [],
            interctc_use_conditioning: bool = False,
    ):
        assert check_argument_types()
        super().__init__()
        self._output_size = output_size

        if input_layer == "linear":
            self.embed = torch.nn.Sequential(
                torch.nn.Linear(input_size, output_size),
                torch.nn.LayerNorm(output_size),
                torch.nn.Dropout(dropout_rate),
                torch.nn.ReLU(),
                pos_enc_class(output_size, positional_dropout_rate),
            )
        elif input_layer == "conv2d":
            self.embed = Conv2dSubsampling(input_size, output_size, dropout_rate)
<<<<<<< HEAD
        elif input_layer == "conv2dnosubsampling":
            self.embed = Conv2dNosubsampling(input_size, output_size, dropout_rate)
=======
        elif input_layer == "conv2d1":
            self.embed = Conv2dSubsampling1(input_size, output_size, dropout_rate)
>>>>>>> b579d70d
        elif input_layer == "conv2d2":
            self.embed = Conv2dSubsampling2(input_size, output_size, dropout_rate)
        elif input_layer == "conv2d6":
            self.embed = Conv2dSubsampling6(input_size, output_size, dropout_rate)
        elif input_layer == "conv2d8":
            self.embed = Conv2dSubsampling8(input_size, output_size, dropout_rate)
        elif input_layer == "conv2dmultichannel":
            self.embed = Conv2dMultichannel(input_size, output_size, dropout_rate, in_channels=in_channels)
        elif input_layer == "conv2dsubsamplingmultichannel":
            self.embed = Conv2dSubsamplingMultichannel(input_size, output_size, dropout_rate, in_channels=in_channels)
        elif input_layer == "conv2dmultichannel2C":
            self.embed = Conv2dMultichannel2Channel(input_size, output_size, dropout_rate, in_channels=in_channels)
        elif input_layer == "conv2dsubsamplingmultichannel2C":
            self.embed = Conv2dSubsamplingMultichannel2Channel(input_size, output_size, dropout_rate,
                                                               in_channels=in_channels)
        elif input_layer == "conv2dsubsamplingmultichannelnchannel":
            self.embed = Conv2dSubsamplingMultichannelNChannel(input_size, output_size, dropout_rate,
                                                               in_channels=in_channels,
                                                               num_channel_dropout=num_channel_dropout)
        elif input_layer == "linearnosubsamplingmultichannelnchannel":
            self.embed = LinearNoSubsamplingMultichannelNChannel(input_size, output_size, dropout_rate,
                                                                 in_channels=in_channels,
                                                                 num_channel_dropout=num_channel_dropout)
        elif input_layer == "linearnosubsampling4layersmultichannelnchannel":
            self.embed = LinearNoSubsampling4layersMultichannelNChannel(input_size, output_size, dropout_rate,
                                                                        in_channels=in_channels,
                                                                        num_channel_dropout=num_channel_dropout)
        elif input_layer == "rnnnosubsamplingmultichannelnchannel":
            self.embed = RNNNoSubsamplingMultichannelNChannel(input_size, output_size, dropout_rate,
                                                              in_channels=in_channels,
                                                              num_channel_dropout=num_channel_dropout)
        elif input_layer == "linearmultichannel":
            self.embed = LinearMultichannel(input_size, output_size, dropout_rate, in_channels=in_channels)
        elif input_layer == "linearmultichannel2C":
            self.embed = LinearMultichannel2Channel(input_size, output_size, dropout_rate, in_channels=in_channels)
        elif input_layer == "embed":
            self.embed = torch.nn.Sequential(
                torch.nn.Embedding(input_size, output_size, padding_idx=padding_idx),
                pos_enc_class(output_size, positional_dropout_rate),
            )
        elif input_layer is None:
            if input_size == output_size:
                self.embed = None
            else:
                self.embed = torch.nn.Linear(input_size, output_size)
        else:
            raise ValueError("unknown input_layer: " + input_layer)
        self.normalize_before = normalize_before
        if positionwise_layer_type == "linear":
            positionwise_layer = PositionwiseFeedForward
            positionwise_layer_args = (
                output_size,
                linear_units,
                dropout_rate,
            )
        elif positionwise_layer_type == "conv1d":
            positionwise_layer = MultiLayeredConv1d
            positionwise_layer_args = (
                output_size,
                linear_units,
                positionwise_conv_kernel_size,
                dropout_rate,
            )
        elif positionwise_layer_type == "conv1d-linear":
            positionwise_layer = Conv1dLinear
            positionwise_layer_args = (
                output_size,
                linear_units,
                positionwise_conv_kernel_size,
                dropout_rate,
            )
        else:
            raise NotImplementedError("Support only linear or conv1d.")
        self.encoders = repeat(
            num_blocks,
            lambda lnum: EncoderLayer(
                output_size,
                MultiHeadedAttention(
                    attention_heads, output_size, attention_dropout_rate
                ),
                positionwise_layer(*positionwise_layer_args),
                dropout_rate,
                normalize_before,
                concat_after,
            ),
        )
        if self.normalize_before:
            self.after_norm = LayerNorm(output_size)

        self.interctc_layer_idx = interctc_layer_idx
        if len(interctc_layer_idx) > 0:
            assert 0 < min(interctc_layer_idx) and max(interctc_layer_idx) < num_blocks
        self.interctc_use_conditioning = interctc_use_conditioning
        self.conditioning_layer = None

    def output_size(self) -> int:
        return self._output_size

    def forward(
            self,
            xs_pad: torch.Tensor,
            ilens: torch.Tensor,
            prev_states: torch.Tensor = None,
            ctc: CTC = None,
    ) -> Tuple[torch.Tensor, torch.Tensor, Optional[torch.Tensor]]:
        """Embed positions in tensor.

        Args:
            xs_pad: input tensor (B, L, D)
            ilens: input length (B)
            prev_states: Not to be used now.
        Returns:
            position embedded tensor and mask
        """

        if isinstance(xs_pad, list):
            masks = (~make_pad_mask(ilens)[:, None, :]).to(xs_pad[0].device)
        else:
            masks = (~make_pad_mask(ilens)[:, None, :]).to(xs_pad.device)

        if self.embed is None:
            xs_pad = xs_pad
        elif (
<<<<<<< HEAD
                isinstance(self.embed, Conv2dSubsampling)
                or isinstance(self.embed, Conv2dSubsampling2)
                or isinstance(self.embed, Conv2dSubsampling6)
                or isinstance(self.embed, Conv2dSubsampling8)
                or isinstance(self.embed, Conv2dMultichannel)
                or isinstance(self.embed, Conv2dNosubsampling)
                or isinstance(self.embed, Conv2dSubsamplingMultichannel)
                or isinstance(self.embed, Conv2dMultichannel2Channel)
                or isinstance(self.embed, LinearMultichannel2Channel)
                or isinstance(self.embed, Conv2dSubsamplingMultichannel2Channel)
                or isinstance(self.embed, Conv2dSubsamplingMultichannelNChannel)
                or isinstance(self.embed, LinearNoSubsamplingMultichannelNChannel)
                or isinstance(self.embed, LinearNoSubsampling4layersMultichannelNChannel)
                or isinstance(self.embed, RNNNoSubsamplingMultichannelNChannel)
                or isinstance(self.embed, LinearMultichannel)
=======
            isinstance(self.embed, Conv2dSubsampling)
            or isinstance(self.embed, Conv2dSubsampling1)
            or isinstance(self.embed, Conv2dSubsampling2)
            or isinstance(self.embed, Conv2dSubsampling6)
            or isinstance(self.embed, Conv2dSubsampling8)
>>>>>>> b579d70d
        ):
            if isinstance(xs_pad, list):
                short_status, limit_size = check_short_utt(self.embed, xs_pad[0].size(1))
            else:
                short_status, limit_size = check_short_utt(self.embed, xs_pad.size(1))
            if short_status:
                if isinstance(xs_pad, list):
                    raise TooShortUttError(
                        f"has {xs_pad[0].size(1)} frames and is too short for subsampling "
                        + f"(it needs more than {limit_size} frames), return empty results",
                        xs_pad[0].size(1),
                        limit_size,
                    )
                else:
                    raise TooShortUttError(
                        f"has {xs_pad.size(1)} frames and is too short for subsampling "
                        + f"(it needs more than {limit_size} frames), return empty results",
                        xs_pad.size(1),
                        limit_size,
                    )
            xs_pad, masks = self.embed(xs_pad, masks)
        elif isinstance(self.embed, RNNNoSubsamplingMultichannelNChannel) :
            xs_pad, _ = self.embed(xs_pad, ilens)
        else:
            xs_pad = self.embed(xs_pad)

        intermediate_outs = []
        if len(self.interctc_layer_idx) == 0:
            xs_pad, masks = self.encoders(xs_pad, masks)
        else:
            for layer_idx, encoder_layer in enumerate(self.encoders):
                xs_pad, masks = encoder_layer(xs_pad, masks)

                if layer_idx + 1 in self.interctc_layer_idx:
                    encoder_out = xs_pad

                    # intermediate outputs are also normalized
                    if self.normalize_before:
                        encoder_out = self.after_norm(encoder_out)

                    intermediate_outs.append((layer_idx + 1, encoder_out))

                    if self.interctc_use_conditioning:
                        ctc_out = ctc.softmax(encoder_out)
                        xs_pad = xs_pad + self.conditioning_layer(ctc_out)

        if self.normalize_before:
            xs_pad = self.after_norm(xs_pad)

        olens = masks.squeeze(1).sum(1)
        if len(intermediate_outs) > 0:
            return (xs_pad, intermediate_outs), olens, None
        return xs_pad, olens, None<|MERGE_RESOLUTION|>--- conflicted
+++ resolved
@@ -23,9 +23,8 @@
     PositionwiseFeedForward,
 )
 from espnet.nets.pytorch_backend.transformer.repeat import repeat
-<<<<<<< HEAD
 from espnet.nets.pytorch_backend.transformer.subsampling import check_short_utt
-from espnet.nets.pytorch_backend.transformer.subsampling import Conv2dSubsampling
+from espnet.nets.pytorch_backend.transformer.subsampling import Conv2dSubsampling, Conv2dSubsampling1
 from espnet.nets.pytorch_backend.transformer.subsampling import Conv2dSubsampling2
 from espnet.nets.pytorch_backend.transformer.subsampling import Conv2dSubsampling6
 from espnet.nets.pytorch_backend.transformer.subsampling import Conv2dSubsampling8
@@ -37,17 +36,6 @@
 from espnet.nets.pytorch_backend.transformer.subsampling import TooShortUttError
 from espnet2.asr.ctc import CTC
 from espnet2.asr.encoder.abs_encoder import AbsEncoder
-=======
-from espnet.nets.pytorch_backend.transformer.subsampling import (
-    Conv2dSubsampling,
-    Conv2dSubsampling1,
-    Conv2dSubsampling2,
-    Conv2dSubsampling6,
-    Conv2dSubsampling8,
-    TooShortUttError,
-    check_short_utt,
-)
->>>>>>> b579d70d
 
 
 class TransformerEncoder(AbsEncoder):
@@ -111,13 +99,10 @@
             )
         elif input_layer == "conv2d":
             self.embed = Conv2dSubsampling(input_size, output_size, dropout_rate)
-<<<<<<< HEAD
+        elif input_layer == "conv2d1":
+            self.embed = Conv2dSubsampling1(input_size, output_size, dropout_rate)
         elif input_layer == "conv2dnosubsampling":
             self.embed = Conv2dNosubsampling(input_size, output_size, dropout_rate)
-=======
-        elif input_layer == "conv2d1":
-            self.embed = Conv2dSubsampling1(input_size, output_size, dropout_rate)
->>>>>>> b579d70d
         elif input_layer == "conv2d2":
             self.embed = Conv2dSubsampling2(input_size, output_size, dropout_rate)
         elif input_layer == "conv2d6":
@@ -217,11 +202,11 @@
         return self._output_size
 
     def forward(
-            self,
-            xs_pad: torch.Tensor,
-            ilens: torch.Tensor,
-            prev_states: torch.Tensor = None,
-            ctc: CTC = None,
+        self,
+        xs_pad: torch.Tensor,
+        ilens: torch.Tensor,
+        prev_states: torch.Tensor = None,
+        ctc: CTC = None,
     ) -> Tuple[torch.Tensor, torch.Tensor, Optional[torch.Tensor]]:
         """Embed positions in tensor.
 
@@ -241,9 +226,9 @@
         if self.embed is None:
             xs_pad = xs_pad
         elif (
-<<<<<<< HEAD
                 isinstance(self.embed, Conv2dSubsampling)
                 or isinstance(self.embed, Conv2dSubsampling2)
+                or isinstance(self.embed, Conv2dSubsampling1)
                 or isinstance(self.embed, Conv2dSubsampling6)
                 or isinstance(self.embed, Conv2dSubsampling8)
                 or isinstance(self.embed, Conv2dMultichannel)
@@ -257,13 +242,6 @@
                 or isinstance(self.embed, LinearNoSubsampling4layersMultichannelNChannel)
                 or isinstance(self.embed, RNNNoSubsamplingMultichannelNChannel)
                 or isinstance(self.embed, LinearMultichannel)
-=======
-            isinstance(self.embed, Conv2dSubsampling)
-            or isinstance(self.embed, Conv2dSubsampling1)
-            or isinstance(self.embed, Conv2dSubsampling2)
-            or isinstance(self.embed, Conv2dSubsampling6)
-            or isinstance(self.embed, Conv2dSubsampling8)
->>>>>>> b579d70d
         ):
             if isinstance(xs_pad, list):
                 short_status, limit_size = check_short_utt(self.embed, xs_pad[0].size(1))
