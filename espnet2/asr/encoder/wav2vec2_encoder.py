--- conflicted
+++ resolved
@@ -4,13 +4,10 @@
 """Encoder definition."""
 import contextlib
 import copy
-<<<<<<< HEAD
 import sys
 
 import numpy as np
 from filelock import FileLock
-=======
->>>>>>> b579d70d
 import logging
 import os
 from typing import Optional, Tuple
@@ -121,10 +118,10 @@
         return self._output_size
 
     def forward(
-            self,
-            xs_pad: torch.Tensor,
-            ilens: torch.Tensor,
-            prev_states: torch.Tensor = None,
+        self,
+        xs_pad: torch.Tensor,
+        ilens: torch.Tensor,
+        prev_states: torch.Tensor = None,
     ) -> Tuple[torch.Tensor, torch.Tensor, Optional[torch.Tensor]]:
         """Forward FairSeqWav2Vec2 Encoder.
 
@@ -144,7 +141,6 @@
             self.num_updates += 1
             logging.info("Start fine-tuning wav2vec parameters!")
 
-<<<<<<< HEAD
         if self.freeze or not ft :
             with torch.no_grad():  # if not ft else contextlib.nullcontext():
                 enc_outputs = self.encoders(
@@ -161,15 +157,6 @@
                     mask=False,
                     features_only=True,
                 )
-=======
-        with torch.no_grad() if not ft else contextlib.nullcontext():
-            enc_outputs = self.encoders(
-                xs_pad,
-                masks,
-                mask=self.training,
-                features_only=True,
-            )
->>>>>>> b579d70d
 
         xs_pad = enc_outputs["x"]  # (B,T,C),
         bs = xs_pad.shape[0]
@@ -188,7 +175,6 @@
         return xs_pad, olens, None
 
     def reload_pretrained_parameters(self):
-
         self.encoders.load_state_dict(self.pretrained_params)
         logging.info("Pretrained Wav2Vec model parameters reloaded!")
 
