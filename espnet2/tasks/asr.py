import argparse
import logging
<<<<<<< HEAD
import sys
from typing import Callable
from typing import Collection
from typing import Dict
from typing import List
from typing import Optional
from typing import Tuple
=======
from typing import Callable, Collection, Dict, List, Optional, Tuple
>>>>>>> b579d70d

import numpy as np
import torch
from typeguard import check_argument_types, check_return_type

from espnet2.asr.ctc import CTC
from espnet2.asr.decoder.abs_decoder import AbsDecoder
from espnet2.asr.decoder.hugging_face_transformers_decoder import (  # noqa: H301
    HuggingFaceTransformersDecoder,
)
from espnet2.asr.decoder.mlm_decoder import MLMDecoder
from espnet2.asr.decoder.rnn_decoder import RNNDecoder
from espnet2.asr.decoder.s4_decoder import S4Decoder
from espnet2.asr.decoder.transducer_decoder import TransducerDecoder
from espnet2.asr.decoder.transformer_decoder import (
    DynamicConvolution2DTransformerDecoder,
    DynamicConvolutionTransformerDecoder,
    LightweightConvolution2DTransformerDecoder,
    LightweightConvolutionTransformerDecoder,
    TransformerDecoder,
)
from espnet2.asr.decoder.whisper_decoder import OpenAIWhisperDecoder
from espnet2.asr.encoder.abs_encoder import AbsEncoder
from espnet2.asr.encoder.branchformer_encoder import BranchformerEncoder
from espnet2.asr.encoder.conformer_encoder import ConformerEncoder
from espnet2.asr.encoder.contextual_block_conformer_encoder import (
    ContextualBlockConformerEncoder,
)
from espnet2.asr.encoder.contextual_block_transformer_encoder import (
    ContextualBlockTransformerEncoder,
)
from espnet2.asr.encoder.e_branchformer_encoder import EBranchformerEncoder
from espnet2.asr.encoder.hubert_encoder import (
    FairseqHubertEncoder,
    FairseqHubertPretrainEncoder,
    TorchAudioHuBERTPretrainEncoder,
)
from espnet2.asr.encoder.longformer_encoder import LongformerEncoder
from espnet2.asr.encoder.rnn_encoder import RNNEncoder
from espnet2.asr.encoder.transformer_encoder import TransformerEncoder
from espnet2.asr.encoder.transformer_encoder_multispkr import (
    TransformerEncoder as TransformerEncoderMultiSpkr,
)
from espnet2.asr.encoder.vgg_rnn_encoder import VGGRNNEncoder
from espnet2.asr.encoder.wav2vec2_encoder import FairSeqWav2Vec2Encoder
from espnet2.asr.encoder.whisper_encoder import OpenAIWhisperEncoder
from espnet2.asr.espnet_model import ESPnetASRModel
from espnet2.asr.frontend.abs_frontend import AbsFrontend
from espnet2.asr.frontend.default import DefaultFrontend
from espnet2.asr.frontend.fused import FusedFrontends
from espnet2.asr.frontend.robust import RobustFrontend
from espnet2.asr.frontend.s3prl import S3prlFrontend
from espnet2.asr.frontend.whisper import WhisperFrontend
from espnet2.asr.frontend.windowing import SlidingWindow
from espnet2.asr.maskctc_model import MaskCTCModel
from espnet2.asr.pit_espnet_model import ESPnetASRModel as PITESPnetModel
from espnet2.asr.postencoder.abs_postencoder import AbsPostEncoder
from espnet2.asr.postencoder.hugging_face_transformers_postencoder import (
    HuggingFaceTransformersPostEncoder,
)
from espnet2.asr.preencoder.abs_preencoder import AbsPreEncoder
from espnet2.asr.preencoder.linear import LinearProjection
from espnet2.asr.preencoder.linear_multistream import LinearMultistreamProjection
from espnet2.asr.preencoder.sinc import LightweightSincConvs
from espnet2.asr.specaug.abs_specaug import AbsSpecAug
from espnet2.asr.specaug.specaug import SpecAug
from espnet2.asr_transducer.joint_network import JointNetwork
from espnet2.layers.abs_normalize import AbsNormalize
from espnet2.layers.global_mvn import GlobalMVN
from espnet2.layers.utterance_mvn import UtteranceMVN
from espnet2.tasks.abs_task import AbsTask
from espnet2.text.phoneme_tokenizer import g2p_choices
from espnet2.torch_utils.initialize import initialize
from espnet2.train.abs_espnet_model import AbsESPnetModel
from espnet2.train.class_choices import ClassChoices
from espnet2.train.collate_fn import CommonCollateFn
from espnet2.train.preprocessor import (
    AbsPreprocessor,
    CommonPreprocessor,
    CommonPreprocessor_multi,
)
from espnet2.train.trainer import Trainer
from espnet2.utils.get_default_kwargs import get_default_kwargs
from espnet2.utils.nested_dict_action import NestedDictAction
from espnet2.utils.types import float_or_none, int_or_none, str2bool, str_or_none

from espnet2.asr.encoder.modnet_encoder import ModnetEncoder

frontend_choices = ClassChoices(
    name="frontend",
    classes=dict(
        default=DefaultFrontend,
        sliding_window=SlidingWindow,
        s3prl=S3prlFrontend,
        fused=FusedFrontends,
<<<<<<< HEAD
        robust=RobustFrontend,
=======
        whisper=WhisperFrontend,
>>>>>>> b579d70d
    ),
    type_check=AbsFrontend,
    default="default",
)
specaug_choices = ClassChoices(
    name="specaug",
    classes=dict(
        specaug=SpecAug,
    ),
    type_check=AbsSpecAug,
    default=None,
    optional=True,
)
normalize_choices = ClassChoices(
    "normalize",
    classes=dict(
        global_mvn=GlobalMVN,
        utterance_mvn=UtteranceMVN,
    ),
    type_check=AbsNormalize,
    default=None,
    optional=True,
)
model_choices = ClassChoices(
    "model",
    classes=dict(
        espnet=ESPnetASRModel,
        maskctc=MaskCTCModel,
        pit_espnet=PITESPnetModel,
    ),
    type_check=AbsESPnetModel,
    default="espnet",
)
preencoder_choices = ClassChoices(
    name="preencoder",
    classes=dict(
        sinc=LightweightSincConvs,
        linear=LinearProjection,
        linear_multistream=LinearMultistreamProjection,
    ),
    type_check=AbsPreEncoder,
    default=None,
    optional=True,
)
encoder_choices = ClassChoices(
    "encoder",
    classes=dict(
        conformer=ConformerEncoder,
        transformer=TransformerEncoder,
        transformer_multispkr=TransformerEncoderMultiSpkr,
        contextual_block_transformer=ContextualBlockTransformerEncoder,
        contextual_block_conformer=ContextualBlockConformerEncoder,
        vgg_rnn=VGGRNNEncoder,
        rnn=RNNEncoder,
        modnet=ModnetEncoder,
        wav2vec2=FairSeqWav2Vec2Encoder,
        hubert=FairseqHubertEncoder,
        hubert_pretrain=FairseqHubertPretrainEncoder,
        torchaudiohubert=TorchAudioHuBERTPretrainEncoder,
        longformer=LongformerEncoder,
        branchformer=BranchformerEncoder,
        whisper=OpenAIWhisperEncoder,
        e_branchformer=EBranchformerEncoder,
    ),
    type_check=AbsEncoder,
    default="rnn",
)
postencoder_choices = ClassChoices(
    name="postencoder",
    classes=dict(
        hugging_face_transformers=HuggingFaceTransformersPostEncoder,
    ),
    type_check=AbsPostEncoder,
    default=None,
    optional=True,
)
decoder_choices = ClassChoices(
    "decoder",
    classes=dict(
        transformer=TransformerDecoder,
        lightweight_conv=LightweightConvolutionTransformerDecoder,
        lightweight_conv2d=LightweightConvolution2DTransformerDecoder,
        dynamic_conv=DynamicConvolutionTransformerDecoder,
        dynamic_conv2d=DynamicConvolution2DTransformerDecoder,
        rnn=RNNDecoder,
        transducer=TransducerDecoder,
        mlm=MLMDecoder,
        whisper=OpenAIWhisperDecoder,
        hugging_face_transformers=HuggingFaceTransformersDecoder,
        s4=S4Decoder,
    ),
    type_check=AbsDecoder,
    default=None,
    optional=True,
)
preprocessor_choices = ClassChoices(
    "preprocessor",
    classes=dict(
        default=CommonPreprocessor,
        multi=CommonPreprocessor_multi,
    ),
    type_check=AbsPreprocessor,
    default="default",
)


class ASRTask(AbsTask):
    # If you need more than one optimizers, change this value
    num_optimizers: int = 1

    # Add variable objects configurations
    class_choices_list = [
        # --frontend and --frontend_conf
        frontend_choices,
        # --specaug and --specaug_conf
        specaug_choices,
        # --normalize and --normalize_conf
        normalize_choices,
        # --model and --model_conf
        model_choices,
        # --preencoder and --preencoder_conf
        preencoder_choices,
        # --encoder and --encoder_conf
        encoder_choices,
        # --postencoder and --postencoder_conf
        postencoder_choices,
        # --decoder and --decoder_conf
        decoder_choices,
        # --preprocessor and --preprocessor_conf
        preprocessor_choices,
    ]

    # If you need to modify train() or eval() procedures, change Trainer class here
    trainer = Trainer

    @classmethod
    def add_task_arguments(cls, parser: argparse.ArgumentParser):
        group = parser.add_argument_group(description="Task related")

        # NOTE(kamo): add_arguments(..., required=True) can't be used
        # to provide --print_config mode. Instead of it, do as
        required = parser.get_default("required")
        required += ["token_list"]

        group.add_argument(
            "--token_list",
            type=str_or_none,
            default=None,
            help="A text mapping int-id to token",
        )
        group.add_argument(
            "--init",
            type=lambda x: str_or_none(x.lower()),
            default=None,
            help="The initialization method",
            choices=[
                "chainer",
                "xavier_uniform",
                "xavier_normal",
                "kaiming_uniform",
                "kaiming_normal",
                None,
            ],
        )

        group.add_argument(
            "--input_size",
            type=int_or_none,
            default=None,
            help="The number of input dimension of the feature",
        )

        group.add_argument(
            "--ctc_conf",
            action=NestedDictAction,
            default=get_default_kwargs(CTC),
            help="The keyword arguments for CTC class.",
        )
        group.add_argument(
            "--joint_net_conf",
            action=NestedDictAction,
            default=None,
            help="The keyword arguments for joint network class.",
        )

        group = parser.add_argument_group(description="Preprocess related")
        group.add_argument(
            "--use_preprocessor",
            type=str2bool,
            default=True,
            help="Apply preprocessing to data or not",
        )
        group.add_argument(
            "--token_type",
            type=str,
            default="bpe",
            choices=[
                "bpe",
                "char",
                "word",
                "phn",
                "hugging_face",
                "whisper_en",
                "whisper_multilingual",
            ],
            help="The text will be tokenized " "in the specified level token",
        )
        group.add_argument(
            "--bpemodel",
            type=str_or_none,
            default=None,
            help="The model file of sentencepiece",
        )
        parser.add_argument(
            "--non_linguistic_symbols",
            type=str_or_none,
            help="non_linguistic_symbols file path",
        )
        group.add_argument(
            "--cleaner",
            type=str_or_none,
            choices=[
                None,
                "tacotron",
                "jaconv",
                "vietnamese",
                "whisper_en",
                "whisper_basic",
            ],
            default=None,
            help="Apply text cleaning",
        )
        group.add_argument(
            "--g2p",
            type=str_or_none,
            choices=g2p_choices,
            default=None,
            help="Specify g2p method if --token_type=phn",
        )
        group.add_argument(
            "--speech_volume_normalize",
            type=float_or_none,
            default=None,
            help="Scale the maximum amplitude to the given value.",
        )
        group.add_argument(
            "--rir_scp",
            type=str_or_none,
            default=None,
            help="The file path of rir scp file.",
        )
        group.add_argument(
            "--rir_apply_prob",
            type=float,
            default=1.0,
            help="THe probability for applying RIR convolution.",
        )
        group.add_argument(
            "--noise_scp",
            type=str_or_none,
            default=None,
            help="The file path of noise scp file.",
        )
        group.add_argument(
            "--noise_apply_prob",
            type=float,
            default=1.0,
            help="The probability applying Noise adding.",
        )
        group.add_argument(
            "--noise_db_range",
            type=str,
            default="13_15",
            help="The range of noise decibel level.",
        )
        group.add_argument(
            "--short_noise_thres",
            type=float,
            default=0.5,
            help="If len(noise) / len(speech) is smaller than this threshold during "
            "dynamic mixing, a warning will be displayed.",
        )
        group.add_argument(
            "--aux_ctc_tasks",
            type=str,
            nargs="+",
            default=[],
            help="Auxillary tasks to train on using CTC loss. ",
        )

        for class_choices in cls.class_choices_list:
            # Append --<name> and --<name>_conf.
            # e.g. --encoder and --encoder_conf
            class_choices.add_arguments(group)

    @classmethod
    def build_collate_fn(
        cls, args: argparse.Namespace, train: bool
    ) -> Callable[
        [Collection[Tuple[str, Dict[str, np.ndarray]]]],
        Tuple[List[str], Dict[str, torch.Tensor]],
    ]:
        assert check_argument_types()
        # NOTE(kamo): int value = 0 is reserved by CTC-blank symbol
        return CommonCollateFn(float_pad_value=0.0, int_pad_value=-1)

    @classmethod
    def build_preprocess_fn(
        cls, args: argparse.Namespace, train: bool
    ) -> Optional[Callable[[str, Dict[str, np.array]], Dict[str, np.ndarray]]]:
        assert check_argument_types()
        if args.use_preprocessor:
            try:
                _ = getattr(args, "preprocessor")
            except AttributeError:
                setattr(args, "preprocessor", "default")
                setattr(args, "preprocessor_conf", dict())
            except Exception as e:
                raise e

            preprocessor_class = preprocessor_choices.get_class(args.preprocessor)
            retval = preprocessor_class(
                train=train,
                token_type=args.token_type,
                token_list=args.token_list,
                bpemodel=args.bpemodel,
                non_linguistic_symbols=args.non_linguistic_symbols,
                text_cleaner=args.cleaner,
                g2p_type=args.g2p,
                # NOTE(kamo): Check attribute existence for backward compatibility
                rir_scp=args.rir_scp if hasattr(args, "rir_scp") else None,
                rir_apply_prob=args.rir_apply_prob
                if hasattr(args, "rir_apply_prob")
                else 1.0,
                noise_scp=args.noise_scp if hasattr(args, "noise_scp") else None,
                noise_apply_prob=args.noise_apply_prob
                if hasattr(args, "noise_apply_prob")
                else 1.0,
                noise_db_range=args.noise_db_range
                if hasattr(args, "noise_db_range")
                else "13_15",
                short_noise_thres=args.short_noise_thres
                if hasattr(args, "short_noise_thres")
                else 0.5,
                speech_volume_normalize=args.speech_volume_normalize
                if hasattr(args, "rir_scp")
                else None,
                aux_task_names=args.aux_ctc_tasks
                if hasattr(args, "aux_ctc_tasks")
                else None,
                **args.preprocessor_conf,
            )
        else:
            retval = None
        assert check_return_type(retval)
        return retval

    @classmethod
    def required_data_names(
        cls, train: bool = True, inference: bool = False
    ) -> Tuple[str, ...]:
        if not inference:
            retval = ("speech", "text")
        else:
            # Recognition mode
            retval = ("speech",)
        return retval

    @classmethod
    def optional_data_names(
        cls, train: bool = True, inference: bool = False
    ) -> Tuple[str, ...]:
        MAX_REFERENCE_NUM = 4

        retval = ["text_spk{}".format(n) for n in range(2, MAX_REFERENCE_NUM + 1)]
        retval = tuple(retval)

        logging.info(f"Optional Data Names: {retval }")
        assert check_return_type(retval)
        return retval

    @classmethod
    def build_model(cls, args: argparse.Namespace) -> ESPnetASRModel:
        assert check_argument_types()
        if isinstance(args.token_list, str):
            with open(args.token_list, encoding="utf-8") as f:
                token_list = [line.rstrip() for line in f]

            # Overwriting token_list to keep it as "portable".
            args.token_list = list(token_list)
        elif isinstance(args.token_list, (tuple, list)):
            token_list = list(args.token_list)
        else:
            raise RuntimeError("token_list must be str or list")
        vocab_size = len(token_list)
        logging.info(f"Vocabulary size: {vocab_size }")

        # 1. frontend
        if args.input_size is None:
            # Extract features in the model
            frontend_class = frontend_choices.get_class(args.frontend)
            frontend = frontend_class(**args.frontend_conf)
            input_size = frontend.output_size()
        else:
            # Give features from data-loader
            args.frontend = None
            args.frontend_conf = {}
            frontend = None
            input_size = args.input_size

        # 2. Data augmentation for spectrogram
        if args.specaug is not None:
            specaug_class = specaug_choices.get_class(args.specaug)
            specaug = specaug_class(**args.specaug_conf)
        else:
            specaug = None

        # 3. Normalization layer
        if args.normalize is not None:
            normalize_class = normalize_choices.get_class(args.normalize)
            normalize = normalize_class(**args.normalize_conf)
        else:
            normalize = None

        # 4. Pre-encoder input block
        # NOTE(kan-bayashi): Use getattr to keep the compatibility
        if getattr(args, "preencoder", None) is not None:
            preencoder_class = preencoder_choices.get_class(args.preencoder)
            preencoder = preencoder_class(**args.preencoder_conf)
            input_size = preencoder.output_size()
        else:
            preencoder = None

        # 4. Encoder
        encoder_class = encoder_choices.get_class(args.encoder)
        encoder = encoder_class(input_size=input_size, **args.encoder_conf)

        # 5. Post-encoder block
        # NOTE(kan-bayashi): Use getattr to keep the compatibility
        encoder_output_size = encoder.output_size()
        if getattr(args, "postencoder", None) is not None:
            postencoder_class = postencoder_choices.get_class(args.postencoder)
            postencoder = postencoder_class(
                input_size=encoder_output_size, **args.postencoder_conf
            )
            encoder_output_size = postencoder.output_size()
        else:
            postencoder = None

        # 5. Decoder
        if getattr(args, "decoder", None) is not None:
            decoder_class = decoder_choices.get_class(args.decoder)

            if args.decoder == "transducer":
                decoder = decoder_class(
                    vocab_size,
                    embed_pad=0,
                    **args.decoder_conf,
                )

                joint_network = JointNetwork(
                    vocab_size,
                    encoder.output_size(),
                    decoder.dunits,
                    **args.joint_net_conf,
                )
            else:
                decoder = decoder_class(
                    vocab_size=vocab_size,
                    encoder_output_size=encoder_output_size,
                    **args.decoder_conf,
                )
                joint_network = None
        else:
            decoder = None
            joint_network = None

        # 6. CTC
        ctc = CTC(
            odim=vocab_size, encoder_output_size=encoder_output_size, **args.ctc_conf
        )

        # 7. Build model
        try:
            model_class = model_choices.get_class(args.model)
        except AttributeError:
            model_class = model_choices.get_class("espnet")
        model = model_class(
            vocab_size=vocab_size,
            frontend=frontend,
            specaug=specaug,
            normalize=normalize,
            preencoder=preencoder,
            encoder=encoder,
            postencoder=postencoder,
            decoder=decoder,
            ctc=ctc,
            joint_network=joint_network,
            token_list=token_list,
            **args.model_conf,
        )

        # FIXME(kamo): Should be done in model?
        # 8. Initialize
        if args.init is not None:
            initialize(model, args.init)

        assert check_return_type(model)
        return model<|MERGE_RESOLUTION|>--- conflicted
+++ resolved
@@ -1,16 +1,7 @@
 import argparse
 import logging
-<<<<<<< HEAD
 import sys
-from typing import Callable
-from typing import Collection
-from typing import Dict
-from typing import List
-from typing import Optional
-from typing import Tuple
-=======
 from typing import Callable, Collection, Dict, List, Optional, Tuple
->>>>>>> b579d70d
 
 import numpy as np
 import torch
@@ -106,11 +97,8 @@
         sliding_window=SlidingWindow,
         s3prl=S3prlFrontend,
         fused=FusedFrontends,
-<<<<<<< HEAD
         robust=RobustFrontend,
-=======
         whisper=WhisperFrontend,
->>>>>>> b579d70d
     ),
     type_check=AbsFrontend,
     default="default",
