--- conflicted
+++ resolved
@@ -1,10 +1,5 @@
 from collections import OrderedDict
-<<<<<<< HEAD
-from distutils.version import LooseVersion
-from typing import List, Tuple, Union
-=======
 from typing import Dict, List, Optional, Tuple, Union
->>>>>>> 57c05436
 
 import torch
 from packaging.version import parse as V
@@ -12,19 +7,11 @@
 
 from espnet2.enh.layers.complex_utils import is_complex
 from espnet2.enh.separator.abs_separator import AbsSeparator
-<<<<<<< HEAD
-from espnet.nets.pytorch_backend.conformer.encoder import (  # noqa: H301
-    Encoder as ConformerEncoder,
-)
-from espnet.nets.pytorch_backend.nets_utils import make_non_pad_mask
 
-is_torch_1_9_plus = LooseVersion(torch.__version__) >= LooseVersion("1.9.0")
-=======
 from espnet.nets.pytorch_backend.conformer.encoder import Encoder as ConformerEncoder
 from espnet.nets.pytorch_backend.nets_utils import make_non_pad_mask
 
 is_torch_1_9_plus = V(torch.__version__) >= V("1.9.0")
->>>>>>> 57c05436
 
 
 class ConformerSeparator(AbsSeparator):
